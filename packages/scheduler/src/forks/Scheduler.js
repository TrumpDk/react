/**
 * Copyright (c) Meta Platforms, Inc. and affiliates.
 *
 * This source code is licensed under the MIT license found in the
 * LICENSE file in the root directory of this source tree.
 *
 * @flow
 */

/* eslint-disable no-var */

import type {PriorityLevel} from '../SchedulerPriorities';

import {
  enableSchedulerDebugging,
  enableProfiling,
  frameYieldMs,
  userBlockingPriorityTimeout,
  lowPriorityTimeout,
  normalPriorityTimeout,
} from '../SchedulerFeatureFlags';

import {push, pop, peek} from '../SchedulerMinHeap';

// TODO: Use symbols?
import {
  ImmediatePriority,
  UserBlockingPriority,
  NormalPriority,
  LowPriority,
  IdlePriority,
} from '../SchedulerPriorities';
import {
  markTaskRun,
  markTaskYield,
  markTaskCompleted,
  markTaskCanceled,
  markTaskErrored,
  markSchedulerSuspended,
  markSchedulerUnsuspended,
  markTaskStart,
  stopLoggingProfilingEvents,
  startLoggingProfilingEvents,
} from '../SchedulerProfiling';

export type Callback = boolean => ?Callback;

export opaque type Task = {
  id: number,
  callback: Callback | null,
  priorityLevel: PriorityLevel,
  startTime: number,
  expirationTime: number,
  sortIndex: number,
  isQueued?: boolean,
};

let getCurrentTime: () => number | DOMHighResTimeStamp;
const hasPerformanceNow =
  // $FlowFixMe[method-unbinding]
  typeof performance === 'object' && typeof performance.now === 'function';

if (hasPerformanceNow) {
  const localPerformance = performance;
  getCurrentTime = () => localPerformance.now();
} else {
  const localDate = Date;
  const initialTime = localDate.now();
  getCurrentTime = () => localDate.now() - initialTime;
}

// Max 31 bit integer. The max integer size in V8 for 32-bit systems.
// Math.pow(2, 30) - 1
// 0b111111111111111111111111111111
var maxSigned31BitInt = 1073741823;

// Tasks are stored on a min heap
var taskQueue: Array<Task> = [];
var timerQueue: Array<Task> = [];

// Incrementing id counter. Used to maintain insertion order.
var taskIdCounter = 1;

// Pausing the scheduler is useful for debugging.
var isSchedulerPaused = false;

var currentTask = null;
var currentPriorityLevel = NormalPriority;

// This is set while performing work, to prevent re-entrance.
var isPerformingWork = false;

var isHostCallbackScheduled = false;
var isHostTimeoutScheduled = false;

// Capture local references to native APIs, in case a polyfill overrides them.
const localSetTimeout = typeof setTimeout === 'function' ? setTimeout : null;
const localClearTimeout =
  typeof clearTimeout === 'function' ? clearTimeout : null;
const localSetImmediate =
  typeof setImmediate !== 'undefined' ? setImmediate : null; // IE and Node.js + jsdom

function advanceTimers(currentTime: number) {
  // Check for tasks that are no longer delayed and add them to the queue.
  let timer = peek(timerQueue);
  while (timer !== null) {
    if (timer.callback === null) {
      // Timer was cancelled.
      pop(timerQueue);
    } else if (timer.startTime <= currentTime) {
      // Timer fired. Transfer to the task queue.
      pop(timerQueue);
      timer.sortIndex = timer.expirationTime;
      push(taskQueue, timer);
      if (enableProfiling) {
        markTaskStart(timer, currentTime);
        timer.isQueued = true;
      }
    } else {
      // Remaining timers are pending.
      return;
    }
    timer = peek(timerQueue);
  }
}

function handleTimeout(currentTime: number) {
  isHostTimeoutScheduled = false;
  advanceTimers(currentTime);

  if (!isHostCallbackScheduled) {
    if (peek(taskQueue) !== null) {
      isHostCallbackScheduled = true;
      requestHostCallback();
    } else {
      const firstTimer = peek(timerQueue);
      if (firstTimer !== null) {
        requestHostTimeout(handleTimeout, firstTimer.startTime - currentTime);
      }
    }
  }
}

function flushWork(initialTime: number) {
  if (enableProfiling) {
    markSchedulerUnsuspended(initialTime);
  }

  // We'll need a host callback the next time work is scheduled.
  isHostCallbackScheduled = false;
  if (isHostTimeoutScheduled) {
    // We scheduled a timeout but it's no longer needed. Cancel it.
    isHostTimeoutScheduled = false;
    cancelHostTimeout();
  }

  isPerformingWork = true;
  const previousPriorityLevel = currentPriorityLevel;
  try {
    if (enableProfiling) {
      try {
        return workLoop(initialTime);
      } catch (error) {
        if (currentTask !== null) {
          const currentTime = getCurrentTime();
          // $FlowFixMe[incompatible-call] found when upgrading Flow
          markTaskErrored(currentTask, currentTime);
          // $FlowFixMe[incompatible-use] found when upgrading Flow
          currentTask.isQueued = false;
        }
        throw error;
      }
    } else {
      // No catch in prod code path.
      return workLoop(initialTime);
    }
  } finally {
    currentTask = null;
    currentPriorityLevel = previousPriorityLevel;
    isPerformingWork = false;
    if (enableProfiling) {
      const currentTime = getCurrentTime();
      markSchedulerSuspended(currentTime);
    }
  }
}

function workLoop(initialTime: number) {
  let currentTime = initialTime;
  advanceTimers(currentTime);
  // for concurrent Mode taskQueue = performConcurrentWorkOnRoot(null root);
  // for lagacy and
  currentTask = peek(taskQueue);
  while (
    currentTask !== null &&
    !(enableSchedulerDebugging && isSchedulerPaused)
  ) {
<<<<<<< HEAD
    // 任务时间还没到超时并且符合让出线程条件
    if (
      currentTask.expirationTime > currentTime &&
      (!hasTimeRemaining || shouldYieldToHost())
    ) {
=======
    if (currentTask.expirationTime > currentTime && shouldYieldToHost()) {
>>>>>>> 3f1436cc
      // This currentTask hasn't expired, and we've reached the deadline.
      break;
    }
    // $FlowFixMe[incompatible-use] found when upgrading Flow
    const callback = currentTask.callback;
    if (typeof callback === 'function') {
      // $FlowFixMe[incompatible-use] found when upgrading Flow
      currentTask.callback = null;
      // $FlowFixMe[incompatible-use] found when upgrading Flow
      currentPriorityLevel = currentTask.priorityLevel;
      // $FlowFixMe[incompatible-use] found when upgrading Flow
      const didUserCallbackTimeout = currentTask.expirationTime <= currentTime;
      if (enableProfiling) {
        // $FlowFixMe[incompatible-call] found when upgrading Flow
        markTaskRun(currentTask, currentTime);
      }
      const continuationCallback = callback(didUserCallbackTimeout);
      currentTime = getCurrentTime();
      if (typeof continuationCallback === 'function') {
        // If a continuation is returned, immediately yield to the main thread
        // regardless of how much time is left in the current time slice.
        // $FlowFixMe[incompatible-use] found when upgrading Flow
        currentTask.callback = continuationCallback;
        if (enableProfiling) {
          // $FlowFixMe[incompatible-call] found when upgrading Flow
          markTaskYield(currentTask, currentTime);
        }
        advanceTimers(currentTime);
        return true;
      } else {
        if (enableProfiling) {
          // $FlowFixMe[incompatible-call] found when upgrading Flow
          markTaskCompleted(currentTask, currentTime);
          // $FlowFixMe[incompatible-use] found when upgrading Flow
          currentTask.isQueued = false;
        }
        if (currentTask === peek(taskQueue)) {
          pop(taskQueue);
        }
        advanceTimers(currentTime);
      }
    } else {
      pop(taskQueue);
    }
    currentTask = peek(taskQueue);
  }
  // Return whether there's additional work
  if (currentTask !== null) {
    return true;
  } else {
    const firstTimer = peek(timerQueue);
    if (firstTimer !== null) {
      requestHostTimeout(handleTimeout, firstTimer.startTime - currentTime);
    }
    return false;
  }
}

function unstable_runWithPriority<T>(
  priorityLevel: PriorityLevel,
  eventHandler: () => T,
): T {
  switch (priorityLevel) {
    case ImmediatePriority:
    case UserBlockingPriority:
    case NormalPriority:
    case LowPriority:
    case IdlePriority:
      break;
    default:
      priorityLevel = NormalPriority;
  }

  var previousPriorityLevel = currentPriorityLevel;
  currentPriorityLevel = priorityLevel;

  try {
    return eventHandler();
  } finally {
    currentPriorityLevel = previousPriorityLevel;
  }
}

function unstable_next<T>(eventHandler: () => T): T {
  var priorityLevel;
  switch (currentPriorityLevel) {
    case ImmediatePriority:
    case UserBlockingPriority:
    case NormalPriority:
      // Shift down to normal priority
      priorityLevel = NormalPriority;
      break;
    default:
      // Anything lower than normal priority should remain at the current level.
      priorityLevel = currentPriorityLevel;
      break;
  }

  var previousPriorityLevel = currentPriorityLevel;
  currentPriorityLevel = priorityLevel;

  try {
    return eventHandler();
  } finally {
    currentPriorityLevel = previousPriorityLevel;
  }
}

function unstable_wrapCallback<T: (...Array<mixed>) => mixed>(callback: T): T {
  var parentPriorityLevel = currentPriorityLevel;
  // $FlowFixMe[incompatible-return]
  // $FlowFixMe[missing-this-annot]
  return function () {
    // This is a fork of runWithPriority, inlined for performance.
    var previousPriorityLevel = currentPriorityLevel;
    currentPriorityLevel = parentPriorityLevel;

    try {
      return callback.apply(this, arguments);
    } finally {
      currentPriorityLevel = previousPriorityLevel;
    }
  };
}
<<<<<<< HEAD
// 当从update container进来的时候callback就能够是flushSyncCallbacks或者
// performConcurrentWorkOnRoot。至于其它条件下引发的更新还没看
//                                 调度器优先级， 同步、异步更新任务
function unstable_scheduleCallback(priorityLevel, callback, options) {
  // 获取当前时间
=======

function unstable_scheduleCallback(
  priorityLevel: PriorityLevel,
  callback: Callback,
  options?: {delay: number},
): Task {
>>>>>>> 3f1436cc
  var currentTime = getCurrentTime();

  // 如果有传入options，则根据相应类型取出其中延迟时间加到startTime上头
  var startTime;
  if (typeof options === 'object' && options !== null) {
    var delay = options.delay;
    if (typeof delay === 'number' && delay > 0) {
      startTime = currentTime + delay;
    } else {
      startTime = currentTime;
    }
  } else {
    startTime = currentTime;
  }

  // timeout时间是根据传入的priority level决定的 有五种priority
  var timeout;
  switch (priorityLevel) {
    case ImmediatePriority:
      // Times out immediately
      timeout = -1;
      break;
    case UserBlockingPriority:
      // Eventually times out
      timeout = userBlockingPriorityTimeout;
      break;
    case IdlePriority:
      // Never times out
      timeout = maxSigned31BitInt;
      break;
    case LowPriority:
      // Eventually times out
      timeout = lowPriorityTimeout;
      break;
    case NormalPriority:
    default:
      // Eventually times out
      timeout = normalPriorityTimeout;
      break;
  }

  // 计算最终的过期时间
  var expirationTime = startTime + timeout;

  var newTask: Task = {
    id: taskIdCounter++,
    callback,
    priorityLevel,
    startTime,
    expirationTime,
    sortIndex: -1,
  };
  if (enableProfiling) {
    newTask.isQueued = false;
  }

  // 有延迟的任务
  if (startTime > currentTime) {
    // This is a delayed task.
    newTask.sortIndex = startTime;
    push(timerQueue, newTask);
    if (peek(taskQueue) === null && newTask === peek(timerQueue)) {
      // All tasks are delayed, and this is the task with the earliest delay.
      if (isHostTimeoutScheduled) {
        // Cancel an existing timeout.
        cancelHostTimeout();
      } else {
        isHostTimeoutScheduled = true;
      }
      // Schedule a timeout.
      requestHostTimeout(handleTimeout, startTime - currentTime);
    }
    // 不需要延迟的任务
  } else {
    newTask.sortIndex = expirationTime;
    push(taskQueue, newTask);
    if (enableProfiling) {
      markTaskStart(newTask, currentTime);
      newTask.isQueued = true;
    }
    // Schedule a host callback, if needed. If we're already performing work,
    // wait until the next time we yield.
    if (!isHostCallbackScheduled && !isPerformingWork) {
      isHostCallbackScheduled = true;
      requestHostCallback();
    }
  }

  return newTask;
}

function unstable_pauseExecution() {
  isSchedulerPaused = true;
}

function unstable_continueExecution() {
  isSchedulerPaused = false;
  if (!isHostCallbackScheduled && !isPerformingWork) {
    isHostCallbackScheduled = true;
    requestHostCallback();
  }
}

function unstable_getFirstCallbackNode(): Task | null {
  return peek(taskQueue);
}

function unstable_cancelCallback(task: Task) {
  if (enableProfiling) {
    if (task.isQueued) {
      const currentTime = getCurrentTime();
      markTaskCanceled(task, currentTime);
      task.isQueued = false;
    }
  }

  // Null out the callback to indicate the task has been canceled. (Can't
  // remove from the queue because you can't remove arbitrary nodes from an
  // array based heap, only the first one.)
  task.callback = null;
}

function unstable_getCurrentPriorityLevel(): PriorityLevel {
  return currentPriorityLevel;
}

let isMessageLoopRunning = false;
let taskTimeoutID: TimeoutID = (-1: any);

// Scheduler periodically yields in case there is other work on the main
// thread, like user events. By default, it yields multiple times per frame.
// It does not attempt to align with frame boundaries, since most tasks don't
// need to be frame aligned; for those that do, use requestAnimationFrame.
let frameInterval = frameYieldMs;
let startTime = -1;

function shouldYieldToHost(): boolean {
  const timeElapsed = getCurrentTime() - startTime;
  if (timeElapsed < frameInterval) {
    // The main thread has only been blocked for a really short amount of time;
    // smaller than a single frame. Don't yield yet.
    return false;
  }
  // Yield now.
  return true;
}

function requestPaint() {}

function forceFrameRate(fps: number) {
  if (fps < 0 || fps > 125) {
    // Using console['error'] to evade Babel and ESLint
    console['error'](
      'forceFrameRate takes a positive int between 0 and 125, ' +
        'forcing frame rates higher than 125 fps is not supported',
    );
    return;
  }
  if (fps > 0) {
    frameInterval = Math.floor(1000 / fps);
  } else {
    // reset the framerate
    frameInterval = frameYieldMs;
  }
}

const performWorkUntilDeadline = () => {
  if (isMessageLoopRunning) {
    const currentTime = getCurrentTime();
    // Keep track of the start time so we can measure how long the main thread
    // has been blocked.
    startTime = currentTime;

    // If a scheduler task throws, exit the current browser task so the
    // error can be observed.
    //
    // Intentionally not using a try-catch, since that makes some debugging
    // techniques harder. Instead, if `flushWork` errors, then `hasMoreWork` will
    // remain true, and we'll continue the work loop.
    let hasMoreWork = true;
    try {
<<<<<<< HEAD
      // actually scheduledHostCallback here do refers to workloop function
      // hasMoreWork = workLoop(hasTimeRemaining, currentTime);
      hasMoreWork = scheduledHostCallback(hasTimeRemaining, currentTime);
=======
      hasMoreWork = flushWork(currentTime);
>>>>>>> 3f1436cc
    } finally {
      if (hasMoreWork) {
        // If there's more work, schedule the next message event at the end
        // of the preceding one.
        schedulePerformWorkUntilDeadline();
      } else {
        isMessageLoopRunning = false;
      }
    }
  }
};

let schedulePerformWorkUntilDeadline;
if (typeof localSetImmediate === 'function') {
  // Node.js and old IE.
  // There's a few reasons for why we prefer setImmediate.
  //
  // Unlike MessageChannel, it doesn't prevent a Node.js process from exiting.
  // (Even though this is a DOM fork of the Scheduler, you could get here
  // with a mix of Node.js 15+, which has a MessageChannel, and jsdom.)
  // https://github.com/facebook/react/issues/20756
  //
  // But also, it runs earlier which is the semantic we want.
  // If other browsers ever implement it, it's better to use it.
  // Although both of these would be inferior to native scheduling.
  schedulePerformWorkUntilDeadline = () => {
    localSetImmediate(performWorkUntilDeadline);
  };
} else if (typeof MessageChannel !== 'undefined') {
  // DOM and Worker environments.
  // We prefer MessageChannel because of the 4ms setTimeout clamping.
  const channel = new MessageChannel();
  const port = channel.port2;
  channel.port1.onmessage = performWorkUntilDeadline;
  schedulePerformWorkUntilDeadline = () => {
    port.postMessage(null);
  };
} else {
  // We should only fallback here in non-browser environments.
  schedulePerformWorkUntilDeadline = () => {
    // $FlowFixMe[not-a-function] nullable value
    localSetTimeout(performWorkUntilDeadline, 0);
  };
}

function requestHostCallback() {
  if (!isMessageLoopRunning) {
    isMessageLoopRunning = true;
    schedulePerformWorkUntilDeadline();
  }
}

function requestHostTimeout(
  callback: (currentTime: number) => void,
  ms: number,
) {
  // $FlowFixMe[not-a-function] nullable value
  taskTimeoutID = localSetTimeout(() => {
    callback(getCurrentTime());
  }, ms);
}

function cancelHostTimeout() {
  // $FlowFixMe[not-a-function] nullable value
  localClearTimeout(taskTimeoutID);
  taskTimeoutID = ((-1: any): TimeoutID);
}

export {
  ImmediatePriority as unstable_ImmediatePriority,
  UserBlockingPriority as unstable_UserBlockingPriority,
  NormalPriority as unstable_NormalPriority,
  IdlePriority as unstable_IdlePriority,
  LowPriority as unstable_LowPriority,
  unstable_runWithPriority,
  unstable_next,
  unstable_scheduleCallback,
  unstable_cancelCallback,
  unstable_wrapCallback,
  unstable_getCurrentPriorityLevel,
  shouldYieldToHost as unstable_shouldYield,
  requestPaint as unstable_requestPaint,
  unstable_continueExecution,
  unstable_pauseExecution,
  unstable_getFirstCallbackNode,
  getCurrentTime as unstable_now,
  forceFrameRate as unstable_forceFrameRate,
};

export const unstable_Profiling: {
  startLoggingProfilingEvents(): void,
  stopLoggingProfilingEvents(): ArrayBuffer | null,
} | null = enableProfiling
  ? {
      startLoggingProfilingEvents,
      stopLoggingProfilingEvents,
    }
  : null;<|MERGE_RESOLUTION|>--- conflicted
+++ resolved
@@ -195,15 +195,8 @@
     currentTask !== null &&
     !(enableSchedulerDebugging && isSchedulerPaused)
   ) {
-<<<<<<< HEAD
     // 任务时间还没到超时并且符合让出线程条件
-    if (
-      currentTask.expirationTime > currentTime &&
-      (!hasTimeRemaining || shouldYieldToHost())
-    ) {
-=======
     if (currentTask.expirationTime > currentTime && shouldYieldToHost()) {
->>>>>>> 3f1436cc
       // This currentTask hasn't expired, and we've reached the deadline.
       break;
     }
@@ -328,20 +321,15 @@
     }
   };
 }
-<<<<<<< HEAD
 // 当从update container进来的时候callback就能够是flushSyncCallbacks或者
 // performConcurrentWorkOnRoot。至于其它条件下引发的更新还没看
 //                                 调度器优先级， 同步、异步更新任务
-function unstable_scheduleCallback(priorityLevel, callback, options) {
-  // 获取当前时间
-=======
-
 function unstable_scheduleCallback(
   priorityLevel: PriorityLevel,
   callback: Callback,
   options?: {delay: number},
 ): Task {
->>>>>>> 3f1436cc
+  // 当前时间
   var currentTime = getCurrentTime();
 
   // 如果有传入options，则根据相应类型取出其中延迟时间加到startTime上头
@@ -523,13 +511,7 @@
     // remain true, and we'll continue the work loop.
     let hasMoreWork = true;
     try {
-<<<<<<< HEAD
-      // actually scheduledHostCallback here do refers to workloop function
-      // hasMoreWork = workLoop(hasTimeRemaining, currentTime);
-      hasMoreWork = scheduledHostCallback(hasTimeRemaining, currentTime);
-=======
       hasMoreWork = flushWork(currentTime);
->>>>>>> 3f1436cc
     } finally {
       if (hasMoreWork) {
         // If there's more work, schedule the next message event at the end
