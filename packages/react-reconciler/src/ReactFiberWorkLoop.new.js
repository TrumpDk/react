/**
 * Copyright (c) Facebook, Inc. and its affiliates.
 *
 * This source code is licensed under the MIT license found in the
 * LICENSE file in the root directory of this source tree.
 *
 * @flow
 */

import type {Wakeable} from 'shared/ReactTypes';
import type {Fiber, FiberRoot} from './ReactInternalTypes';
import type {Lanes, Lane} from './ReactFiberLane.new';
import type {SuspenseState} from './ReactFiberSuspenseComponent.new';
import type {StackCursor} from './ReactFiberStack.new';
import type {Flags} from './ReactFiberFlags';
import type {FunctionComponentUpdateQueue} from './ReactFiberHooks.new';
import type {EventPriority} from './ReactEventPriorities.new';

import {
  warnAboutDeprecatedLifecycles,
  enableSuspenseServerRenderer,
  replayFailedUnitOfWorkWithInvokeGuardedCallback,
  enableCreateEventHandleAPI,
  enableProfilerTimer,
  enableProfilerCommitHooks,
  enableProfilerNestedUpdatePhase,
  enableProfilerNestedUpdateScheduledHook,
  deferRenderPhaseUpdateToNextBatch,
  enableDebugTracing,
  enableSchedulingProfiler,
  disableSchedulerTimeoutInWorkLoop,
  enableStrictEffects,
  enableUpdaterTracking,
  warnOnSubscriptionInsideStartTransition,
  enableCache,
} from 'shared/ReactFeatureFlags';
import ReactSharedInternals from 'shared/ReactSharedInternals';
import is from 'shared/objectIs';

import {
  // Aliased because `act` will override and push to an internal queue
  scheduleCallback as Scheduler_scheduleCallback,
  cancelCallback as Scheduler_cancelCallback,
  shouldYield,
  requestPaint,
  now,
  ImmediatePriority as ImmediateSchedulerPriority,
  UserBlockingPriority as UserBlockingSchedulerPriority,
  NormalPriority as NormalSchedulerPriority,
  IdlePriority as IdleSchedulerPriority,
} from './Scheduler';
import {
  flushSyncCallbacks,
  flushSyncCallbacksOnlyInLegacyMode,
  scheduleSyncCallback,
  scheduleLegacySyncCallback,
} from './ReactFiberSyncTaskQueue.new';
import {
  logCommitStarted,
  logCommitStopped,
  logLayoutEffectsStarted,
  logLayoutEffectsStopped,
  logPassiveEffectsStarted,
  logPassiveEffectsStopped,
  logRenderStarted,
  logRenderStopped,
} from './DebugTracing';

import {
  resetAfterCommit,
  scheduleTimeout,
  cancelTimeout,
  noTimeout,
  afterActiveInstanceBlur,
  getCurrentEventPriority,
  supportsMicrotasks,
  errorHydratingContainer,
  scheduleMicrotask,
} from './ReactFiberHostConfig';

import {
  createWorkInProgress,
  assignFiberPropertiesInDEV,
} from './ReactFiber.new';
import {NoMode, ProfileMode, ConcurrentMode} from './ReactTypeOfMode';
import {
  HostRoot,
  IndeterminateComponent,
  ClassComponent,
  SuspenseComponent,
  SuspenseListComponent,
  FunctionComponent,
  ForwardRef,
  MemoComponent,
  SimpleMemoComponent,
  Profiler,
} from './ReactWorkTags';
import {LegacyRoot} from './ReactRootTags';
import {
  NoFlags,
  Placement,
  Incomplete,
  StoreConsistency,
  HostEffectMask,
  Hydrating,
  BeforeMutationMask,
  MutationMask,
  LayoutMask,
  PassiveMask,
  MountPassiveDev,
  MountLayoutDev,
} from './ReactFiberFlags';
import {
  NoLanes,
  NoLane,
  SyncLane,
  NoTimestamp,
  claimNextTransitionLane,
  claimNextRetryLane,
  includesSomeLane,
  isSubsetOfLanes,
  mergeLanes,
  removeLanes,
  pickArbitraryLane,
  includesNonIdleWork,
  includesOnlyRetries,
  includesOnlyTransitions,
  includesBlockingLane,
  includesExpiredLane,
  getNextLanes,
  markStarvedLanesAsExpired,
  getLanesToRetrySynchronouslyOnError,
  getMostRecentEventTime,
  markRootUpdated,
  markRootSuspended as markRootSuspended_dontCallThisOneDirectly,
  markRootPinged,
  markRootEntangled,
  markRootFinished,
  getHighestPriorityLane,
  addFiberToLanesMap,
  movePendingFibersToMemoized,
} from './ReactFiberLane.new';
import {
  DiscreteEventPriority,
  ContinuousEventPriority,
  DefaultEventPriority,
  IdleEventPriority,
  getCurrentUpdatePriority,
  setCurrentUpdatePriority,
  lowerEventPriority,
  lanesToEventPriority,
} from './ReactEventPriorities.new';
import {requestCurrentTransition, NoTransition} from './ReactFiberTransition';
import {beginWork as originalBeginWork} from './ReactFiberBeginWork.new';
import {completeWork} from './ReactFiberCompleteWork.new';
import {unwindWork, unwindInterruptedWork} from './ReactFiberUnwindWork.new';
import {
  throwException,
  createRootErrorUpdate,
  createClassErrorUpdate,
} from './ReactFiberThrow.new';
import {
  commitBeforeMutationEffects,
  commitLayoutEffects,
  commitMutationEffects,
  commitPassiveEffectDurations,
  commitPassiveMountEffects,
  commitPassiveUnmountEffects,
  invokeLayoutEffectMountInDEV,
  invokePassiveEffectMountInDEV,
  invokeLayoutEffectUnmountInDEV,
  invokePassiveEffectUnmountInDEV,
} from './ReactFiberCommitWork.new';
import {enqueueUpdate} from './ReactUpdateQueue.new';
import {resetContextDependencies} from './ReactFiberNewContext.new';
import {
  resetHooksAfterThrow,
  ContextOnlyDispatcher,
  getIsUpdatingOpaqueValueInRenderPhaseInDEV,
} from './ReactFiberHooks.new';
import {createCapturedValue} from './ReactCapturedValue';
import {
  push as pushToStack,
  pop as popFromStack,
  createCursor,
} from './ReactFiberStack.new';
import {enqueueInterleavedUpdates} from './ReactFiberInterleavedUpdates.new';

import {
  markNestedUpdateScheduled,
  recordCommitTime,
  resetNestedUpdateFlag,
  startProfilerTimer,
  stopProfilerTimerIfRunningAndRecordDelta,
  syncNestedUpdateFlag,
} from './ReactProfilerTimer.new';

// DEV stuff
import getComponentNameFromFiber from 'react-reconciler/src/getComponentNameFromFiber';
import ReactStrictModeWarnings from './ReactStrictModeWarnings.new';
import {
  isRendering as ReactCurrentDebugFiberIsRenderingInDEV,
  current as ReactCurrentFiberCurrent,
  resetCurrentFiber as resetCurrentDebugFiberInDEV,
  setCurrentFiber as setCurrentDebugFiberInDEV,
} from './ReactCurrentFiber';
import {
  invokeGuardedCallback,
  hasCaughtError,
  clearCaughtError,
} from 'shared/ReactErrorUtils';
import {
  isDevToolsPresent,
  markCommitStarted,
  markCommitStopped,
  markComponentRenderStopped,
  markComponentSuspended,
  markComponentErrored,
  markLayoutEffectsStarted,
  markLayoutEffectsStopped,
  markPassiveEffectsStarted,
  markPassiveEffectsStopped,
  markRenderStarted,
  markRenderYielded,
  markRenderStopped,
  onCommitRoot as onCommitRootDevTools,
  onPostCommitRoot as onPostCommitRootDevTools,
} from './ReactFiberDevToolsHook.new';
import {onCommitRoot as onCommitRootTestSelector} from './ReactTestSelectors';
import {releaseCache} from './ReactFiberCacheComponent.new';
import {
  isLegacyActEnvironment,
  isConcurrentActEnvironment,
} from './ReactFiberAct.new';

const ceil = Math.ceil;

const {
  ReactCurrentDispatcher,
  ReactCurrentOwner,
  ReactCurrentBatchConfig,
  ReactCurrentActQueue,
} = ReactSharedInternals;

type ExecutionContext = number;

export const NoContext = /*             */ 0b000;
const BatchedContext = /*               */ 0b001;
const RenderContext = /*                */ 0b010;
const CommitContext = /*                */ 0b100;

type RootExitStatus = 0 | 1 | 2 | 3 | 4 | 5 | 6;
const RootInProgress = 0;
const RootFatalErrored = 1;
const RootErrored = 2;
const RootSuspended = 3;
const RootSuspendedWithDelay = 4;
const RootCompleted = 5;
const RootDidNotComplete = 6;

// Describes where we are in the React execution stack
let executionContext: ExecutionContext = NoContext;
// The root we're working on
let workInProgressRoot: FiberRoot | null = null;
// The fiber we're working on
let workInProgress: Fiber | null = null;
// The lanes we're rendering
let workInProgressRootRenderLanes: Lanes = NoLanes;

// Stack that allows components to change the render lanes for its subtree
// This is a superset of the lanes we started working on at the root. The only
// case where it's different from `workInProgressRootRenderLanes` is when we
// enter a subtree that is hidden and needs to be unhidden: Suspense and
// Offscreen component.
//
// Most things in the work loop should deal with workInProgressRootRenderLanes.
// Most things in begin/complete phases should deal with subtreeRenderLanes.
export let subtreeRenderLanes: Lanes = NoLanes;
const subtreeRenderLanesCursor: StackCursor<Lanes> = createCursor(NoLanes);

// Whether to root completed, errored, suspended, etc.
let workInProgressRootExitStatus: RootExitStatus = RootInProgress;
// A fatal error, if one is thrown
let workInProgressRootFatalError: mixed = null;
// "Included" lanes refer to lanes that were worked on during this render. It's
// slightly different than `renderLanes` because `renderLanes` can change as you
// enter and exit an Offscreen tree. This value is the combination of all render
// lanes for the entire render phase.
let workInProgressRootIncludedLanes: Lanes = NoLanes;
// The work left over by components that were visited during this render. Only
// includes unprocessed updates, not work in bailed out children.
let workInProgressRootSkippedLanes: Lanes = NoLanes;
// Lanes that were updated (in an interleaved event) during this render.
let workInProgressRootInterleavedUpdatedLanes: Lanes = NoLanes;
// Lanes that were updated during the render phase (*not* an interleaved event).
let workInProgressRootRenderPhaseUpdatedLanes: Lanes = NoLanes;
// Lanes that were pinged (in an interleaved event) during this render.
let workInProgressRootPingedLanes: Lanes = NoLanes;
// Errors that are thrown during the render phase.
let workInProgressRootConcurrentErrors: Array<mixed> | null = null;
// These are errors that we recovered from without surfacing them to the UI.
// We will log them once the tree commits.
let workInProgressRootRecoverableErrors: Array<mixed> | null = null;

// The most recent time we committed a fallback. This lets us ensure a train
// model where we don't commit new loading states in too quick succession.
let globalMostRecentFallbackTime: number = 0;
const FALLBACK_THROTTLE_MS: number = 500;

// The absolute time for when we should start giving up on rendering
// more and prefer CPU suspense heuristics instead.
let workInProgressRootRenderTargetTime: number = Infinity;
// How long a render is supposed to take before we start following CPU
// suspense heuristics and opt out of rendering more content.
const RENDER_TIMEOUT_MS = 500;

function resetRenderTimer() {
  workInProgressRootRenderTargetTime = now() + RENDER_TIMEOUT_MS;
}

export function getRenderTargetTime(): number {
  return workInProgressRootRenderTargetTime;
}

let hasUncaughtError = false;
let firstUncaughtError = null;
let legacyErrorBoundariesThatAlreadyFailed: Set<mixed> | null = null;

// Only used when enableProfilerNestedUpdateScheduledHook is true;
// to track which root is currently committing layout effects.
let rootCommittingMutationOrLayoutEffects: FiberRoot | null = null;

let rootDoesHavePassiveEffects: boolean = false;
let rootWithPendingPassiveEffects: FiberRoot | null = null;
let pendingPassiveEffectsLanes: Lanes = NoLanes;
let pendingPassiveProfilerEffects: Array<Fiber> = [];
let pendingPassiveEffectsRemainingLanes: Lanes = NoLanes;

// Use these to prevent an infinite loop of nested updates
const NESTED_UPDATE_LIMIT = 50;
let nestedUpdateCount: number = 0;
let rootWithNestedUpdates: FiberRoot | null = null;

const NESTED_PASSIVE_UPDATE_LIMIT = 50;
let nestedPassiveUpdateCount: number = 0;

// If two updates are scheduled within the same event, we should treat their
// event times as simultaneous, even if the actual clock time has advanced
// between the first and second call.
let currentEventTime: number = NoTimestamp;
let currentEventTransitionLane: Lanes = NoLanes;

export function getWorkInProgressRoot(): FiberRoot | null {
  return workInProgressRoot;
}

export function requestEventTime() {
  if ((executionContext & (RenderContext | CommitContext)) !== NoContext) {
    // We're inside React, so it's fine to read the actual time.
    return now();
  }
  // We're not inside React, so we may be in the middle of a browser event.
  if (currentEventTime !== NoTimestamp) {
    // Use the same start time for all updates until we enter React again.
    return currentEventTime;
  }
  // This is the first update since React yielded. Compute a new start time.
  currentEventTime = now();
  return currentEventTime;
}

export function getCurrentTime() {
  return now();
}

export function requestUpdateLane(fiber: Fiber): Lane {
  // Special cases
  const mode = fiber.mode;
  if ((mode & ConcurrentMode) === NoMode) {
    return (SyncLane: Lane);
  } else if (
    !deferRenderPhaseUpdateToNextBatch &&
    (executionContext & RenderContext) !== NoContext &&
    workInProgressRootRenderLanes !== NoLanes
  ) {
    // This is a render phase update. These are not officially supported. The
    // old behavior is to give this the same "thread" (lanes) as
    // whatever is currently rendering. So if you call `setState` on a component
    // that happens later in the same render, it will flush. Ideally, we want to
    // remove the special case and treat them as if they came from an
    // interleaved event. Regardless, this pattern is not officially supported.
    // This behavior is only a fallback. The flag only exists until we can roll
    // out the setState warning, since existing code might accidentally rely on
    // the current behavior.
    return pickArbitraryLane(workInProgressRootRenderLanes);
  }

  const isTransition = requestCurrentTransition() !== NoTransition;
  if (isTransition) {
    if (
      __DEV__ &&
      warnOnSubscriptionInsideStartTransition &&
      ReactCurrentBatchConfig.transition !== null
    ) {
      const transition = ReactCurrentBatchConfig.transition;
      if (!transition._updatedFibers) {
        transition._updatedFibers = new Set();
      }

      transition._updatedFibers.add(fiber);
    }
    // The algorithm for assigning an update to a lane should be stable for all
    // updates at the same priority within the same event. To do this, the
    // inputs to the algorithm must be the same.
    //
    // The trick we use is to cache the first of each of these inputs within an
    // event. Then reset the cached values once we can be sure the event is
    // over. Our heuristic for that is whenever we enter a concurrent work loop.
    if (currentEventTransitionLane === NoLane) {
      // All transitions within the same event are assigned the same lane.
      currentEventTransitionLane = claimNextTransitionLane();
    }
    return currentEventTransitionLane;
  }

  // Updates originating inside certain React methods, like flushSync, have
  // their priority set by tracking it with a context variable.
  //
  // The opaque type returned by the host config is internally a lane, so we can
  // use that directly.
  // TODO: Move this type conversion to the event priority module.
  const updateLane: Lane = (getCurrentUpdatePriority(): any);
  if (updateLane !== NoLane) {
    return updateLane;
  }

  // This update originated outside React. Ask the host environment for an
  // appropriate priority, based on the type of event.
  //
  // The opaque type returned by the host config is internally a lane, so we can
  // use that directly.
  // TODO: Move this type conversion to the event priority module.
  const eventLane: Lane = (getCurrentEventPriority(): any);
  return eventLane;
}

function requestRetryLane(fiber: Fiber) {
  // This is a fork of `requestUpdateLane` designed specifically for Suspense
  // "retries" — a special update that attempts to flip a Suspense boundary
  // from its placeholder state to its primary/resolved state.

  // Special cases
  const mode = fiber.mode;
  if ((mode & ConcurrentMode) === NoMode) {
    return (SyncLane: Lane);
  }

  return claimNextRetryLane();
}

export function scheduleUpdateOnFiber(
  fiber: Fiber,
  lane: Lane,
  eventTime: number,
): FiberRoot | null {
  // check if there is infinite update such as declare a setState in render function
  // this could cause nested update
  checkForNestedUpdates();

  // give a lane priority to current fiber and find the fiberRoot for this fiber
  // the most important part of this step is to confirm lane's existing on each fiber node
  // if the lane exists no mater what kind of lane, this means current fiber need to be updated
  const root = markUpdateLaneFromFiberToRoot(fiber, lane);
  if (root === null) {
    return null;
  }

  // set current lane to the current fiber object
  // Mark that the root has a pending update.
  markRootUpdated(root, lane, eventTime);

  if (
    (executionContext & RenderContext) !== NoLanes &&
    root === workInProgressRoot
  ) {
    // This update was dispatched during the render phase. This is a mistake
    // if the update originates from user space (with the exception of local
    // hook updates, which are handled differently and don't reach this
    // function), but there are some internal React features that use this as
    // an implementation detail, like selective hydration.
    warnAboutRenderPhaseUpdatesInDEV(fiber);

    // Track lanes that were updated during the render phase
    workInProgressRootRenderPhaseUpdatedLanes = mergeLanes(
      workInProgressRootRenderPhaseUpdatedLanes,
      lane,
    );
  } else {
    // This is a normal update, scheduled from outside the render phase. For
    // example, during an input event.
    if (enableUpdaterTracking) {
      if (isDevToolsPresent) {
        addFiberToLanesMap(root, fiber, lane);
      }
    }

    warnIfUpdatesNotWrappedWithActDEV(fiber);

    if (enableProfilerTimer && enableProfilerNestedUpdateScheduledHook) {
      if (
        (executionContext & CommitContext) !== NoContext &&
        root === rootCommittingMutationOrLayoutEffects
      ) {
        if (fiber.mode & ProfileMode) {
          let current = fiber;
          while (current !== null) {
            if (current.tag === Profiler) {
              const {id, onNestedUpdateScheduled} = current.memoizedProps;
              if (typeof onNestedUpdateScheduled === 'function') {
                onNestedUpdateScheduled(id);
              }
            }
            current = current.return;
          }
        }
      }
    }

    if (root.isDehydrated && root.tag !== LegacyRoot) {
      // This root's shell hasn't hydrated yet. Revert to client rendering.
      if (workInProgressRoot === root) {
        // If this happened during an interleaved event, interrupt the
        // in-progress hydration. Theoretically, we could attempt to force a
        // synchronous hydration before switching to client rendering, but the
        // most common reason the shell hasn't hydrated yet is because it
        // suspended. So it's very likely to suspend again anyway. For
        // simplicity, we'll skip that atttempt and go straight to
        // client rendering.
        //
        // Another way to model this would be to give the initial hydration its
        // own special lane. However, it may not be worth adding a lane solely
        // for this purpose, so we'll wait until we find another use case before
        // adding it.
        //
        // TODO: Consider only interrupting hydration if the priority of the
        // update is higher than default.
        prepareFreshStack(root, NoLanes);
      }
      root.isDehydrated = false;
      const error = new Error(
        'This root received an early update, before anything was able ' +
          'hydrate. Switched the entire root to client rendering.',
      );
      const onRecoverableError = root.onRecoverableError;
      onRecoverableError(error);
    } else if (root === workInProgressRoot) {
      // TODO: Consolidate with `isInterleavedUpdate` check

      // Received an update to a tree that's in the middle of rendering. Mark
      // that there was an interleaved update work on this root. Unless the
      // `deferRenderPhaseUpdateToNextBatch` flag is off and this is a render
      // phase update. In that case, we don't treat render phase updates as if
      // they were interleaved, for backwards compat reasons.
      if (
        deferRenderPhaseUpdateToNextBatch ||
        (executionContext & RenderContext) === NoContext
      ) {
        workInProgressRootInterleavedUpdatedLanes = mergeLanes(
          workInProgressRootInterleavedUpdatedLanes,
          lane,
        );
      }
      if (workInProgressRootExitStatus === RootSuspendedWithDelay) {
        // The root already suspended with a delay, which means this render
        // definitely won't finish. Since we have a new update, let's mark it as
        // suspended now, right before marking the incoming update. This has the
        // effect of interrupting the current render and switching to the update.
        // TODO: Make sure this doesn't override pings that happen while we've
        // already started rendering.
        markRootSuspended(root, workInProgressRootRenderLanes);
      }
    }

    ensureRootIsScheduled(root, eventTime);
    if (
      lane === SyncLane &&
      executionContext === NoContext &&
      (fiber.mode & ConcurrentMode) === NoMode &&
      // Treat `act` as if it's inside `batchedUpdates`, even in legacy mode.
      !(__DEV__ && ReactCurrentActQueue.isBatchingLegacy)
    ) {
      // Flush the synchronous work now, unless we're already working or inside
      // a batch. This is intentionally inside scheduleUpdateOnFiber instead of
      // scheduleCallbackForFiber to preserve the ability to schedule a callback
      // without immediately flushing it. We only do this for user-initiated
      // updates, to preserve historical behavior of legacy mode.
      resetRenderTimer();
      flushSyncCallbacksOnlyInLegacyMode();
    }
  }
  return root;
}

export function scheduleInitialHydrationOnRoot(
  root: FiberRoot,
  lane: Lane,
  eventTime: number,
) {
  // This is a special fork of scheduleUpdateOnFiber that is only used to
  // schedule the initial hydration of a root that has just been created. Most
  // of the stuff in scheduleUpdateOnFiber can be skipped.
  //
  // The main reason for this separate path, though, is to distinguish the
  // initial children from subsequent updates. In fully client-rendered roots
  // (createRoot instead of hydrateRoot), all top-level renders are modeled as
  // updates, but hydration roots are special because the initial render must
  // match what was rendered on the server.
  const current = root.current;
  current.lanes = lane;
  markRootUpdated(root, lane, eventTime);
  ensureRootIsScheduled(root, eventTime);
}

// This is split into a separate function so we can mark a fiber with pending
// work without treating it as a typical update that originates from an event;
// e.g. retrying a Suspense boundary isn't an update, but it does schedule work
// on a fiber.
function markUpdateLaneFromFiberToRoot(
  sourceFiber: Fiber,
  lane: Lane,
): FiberRoot | null {
  // Update the source fiber's lanes
  sourceFiber.lanes = mergeLanes(sourceFiber.lanes, lane);
  // if this fiber has a alternate get it and set a lane for it
  let alternate = sourceFiber.alternate;
  if (alternate !== null) {
    alternate.lanes = mergeLanes(alternate.lanes, lane);
  }
  if (__DEV__) {
    if (
      alternate === null &&
      (sourceFiber.flags & (Placement | Hydrating)) !== NoFlags
    ) {
      warnAboutUpdateOnNotYetMountedFiberInDEV(sourceFiber);
    }
  }
  // Walk the parent path to the root and update the child lanes.
  let node = sourceFiber;
  let parent = sourceFiber.return;
  // resurse the parent fiber and add lanes for parent and alternate until it is root fiber
  while (parent !== null) {
    parent.childLanes = mergeLanes(parent.childLanes, lane);
    alternate = parent.alternate;
    if (alternate !== null) {
      alternate.childLanes = mergeLanes(alternate.childLanes, lane);
    } else {
      if (__DEV__) {
        if ((parent.flags & (Placement | Hydrating)) !== NoFlags) {
          warnAboutUpdateOnNotYetMountedFiberInDEV(sourceFiber);
        }
      }
    }
    // this step is to get the root fiber
    node = parent;
    parent = parent.return;
  }
  if (node.tag === HostRoot) {
    // get the FiberRoot and return
    const root: FiberRoot = node.stateNode;
    return root;
  } else {
    return null;
  }
}

export function isInterleavedUpdate(fiber: Fiber, lane: Lane) {
  return (
    // TODO: Optimize slightly by comparing to root that fiber belongs to.
    // Requires some refactoring. Not a big deal though since it's rare for
    // concurrent apps to have more than a single root.
    workInProgressRoot !== null &&
    (fiber.mode & ConcurrentMode) !== NoMode &&
    // If this is a render phase update (i.e. UNSAFE_componentWillReceiveProps),
    // then don't treat this as an interleaved update. This pattern is
    // accompanied by a warning but we haven't fully deprecated it yet. We can
    // remove once the deferRenderPhaseUpdateToNextBatch flag is enabled.
    (deferRenderPhaseUpdateToNextBatch ||
      (executionContext & RenderContext) === NoContext)
  );
}

// Use this function to schedule a task for a root. There's only one task per
// root; if a task was already scheduled, we'll check to make sure the priority
// of the existing task is the same as the priority of the next level that the
// root has work on. This function is called on every update, and right before
// exiting a task.
function ensureRootIsScheduled(root: FiberRoot, currentTime: number) {
  const existingCallbackNode = root.callbackNode;

  // Check if any lanes are being starved by other work. If so, mark them as
  // expired so we know to work on those next.
  markStarvedLanesAsExpired(root, currentTime);

  // Determine the next lanes to work on, and their priority.
  const nextLanes = getNextLanes(
    root,
    root === workInProgressRoot ? workInProgressRootRenderLanes : NoLanes,
  );

  if (nextLanes === NoLanes) {
    // Special case: There's nothing to work on.
    if (existingCallbackNode !== null) {
      cancelCallback(existingCallbackNode);
    }
    root.callbackNode = null;
    root.callbackPriority = NoLane;
    return;
  }
  // finish the work with highest priority fisrt
  // We use the highest priority lane to represent the priority of the callback.
  const newCallbackPriority = getHighestPriorityLane(nextLanes);

  // Check if there's an existing task. We may be able to reuse it.
  const existingCallbackPriority = root.callbackPriority;
  if (
    // 当前任务和之前一样的优先级 则直接返回不需要调度
    existingCallbackPriority === newCallbackPriority &&
    // Special case related to `act`. If the currently scheduled task is a
    // Scheduler task, rather than an `act` task, cancel it and re-scheduled
    // on the `act` queue.
    !(
      __DEV__ &&
      ReactCurrentActQueue.current !== null &&
      existingCallbackNode !== fakeActCallbackNode
    )
  ) {
    if (__DEV__) {
      // If we're going to re-use an existing task, it needs to exist.
      // Assume that discrete update microtasks are non-cancellable and null.
      // TODO: Temporary until we confirm this warning is not fired.
      if (
        existingCallbackNode == null &&
        existingCallbackPriority !== SyncLane
      ) {
        console.error(
          'Expected scheduled callback to exist. This error is likely caused by a bug in React. Please file an issue.',
        );
      }
    }
    // The priority hasn't changed. We can reuse the existing task. Exit.
    return;
  }

  // here it means current task has a higher level priority so the previous job should be cancled
  // and create a new one
  if (existingCallbackNode != null) {
    // Cancel the existing callback. We'll schedule a new one below.
    cancelCallback(existingCallbackNode);
  }

  // Schedule a new callback.
  let newCallbackNode;
  // 同步优先级处理逻辑
  // 同步任务 不走调度器路线 因为同步任务优先级都特别高 走调度可能被suspense 所以不能走调度器
  if (newCallbackPriority === SyncLane) {
    // Special case: Sync React callbacks are scheduled on a special
    // internal queue
    // legacy模式下处理逻辑
    if (root.tag === LegacyRoot) {
      if (__DEV__ && ReactCurrentActQueue.isBatchingLegacy !== null) {
        ReactCurrentActQueue.didScheduleLegacyUpdate = true;
      }
      // push task into the synQueue
      // deal legacy and sync mode task which is under blocking mode
      scheduleLegacySyncCallback(performSyncWorkOnRoot.bind(null, root));
      // 非legacy模式处理逻辑
    } else {
      // deal the task which is only in sync mode
      scheduleSyncCallback(performSyncWorkOnRoot.bind(null, root));
    }
    // 支持微任务走微任务
    if (supportsMicrotasks) {
      // Flush the queue in a microtask.
      if (__DEV__ && ReactCurrentActQueue.current !== null) {
        // Inside `act`, use our internal `act` queue so that these get flushed
        // at the end of the current scope even when using the sync version
        // of `act`.
        ReactCurrentActQueue.current.push(flushSyncCallbacks);
      } else {
        scheduleMicrotask(() => {
          // In Safari, appending an iframe forces microtasks to run.
          // https://github.com/facebook/react/issues/22459
          // We don't support running callbacks in the middle of render
          // or commit so we need to check against that.
          if (executionContext === NoContext) {
            // It's only safe to do this conditionally because we always
            // check for pending work before we exit the task.
            flushSyncCallbacks();
          }
        });
      }
    } else {
      // Flush the queue in an Immediate task.
      scheduleCallback(ImmediateSchedulerPriority, flushSyncCallbacks);
    }
    // 重置
    newCallbackNode = null;
    // 异步任务调度逻辑
  } else {
    let schedulerPriorityLevel;
    // lanes转event priority
    switch (lanesToEventPriority(nextLanes)) {
      // 离散事件
      case DiscreteEventPriority:
        schedulerPriorityLevel = ImmediateSchedulerPriority;
        break;
        // 连续事件
      case ContinuousEventPriority:
        schedulerPriorityLevel = UserBlockingSchedulerPriority;
        break;
        // 默认事件
      case DefaultEventPriority:
        schedulerPriorityLevel = NormalSchedulerPriority;
        break;
        // idle
      case IdleEventPriority:
        schedulerPriorityLevel = IdleSchedulerPriority;
        break;
      default:
        schedulerPriorityLevel = NormalSchedulerPriority;
        break;
    }
    newCallbackNode = scheduleCallback(
      schedulerPriorityLevel,
      performConcurrentWorkOnRoot.bind(null, root),
    );
  }

  root.callbackPriority = newCallbackPriority;
  root.callbackNode = newCallbackNode;
}

// This is the entry point for every concurrent task, i.e. anything that
// goes through Scheduler.
function performConcurrentWorkOnRoot(root, didTimeout) {
  if (enableProfilerTimer && enableProfilerNestedUpdatePhase) {
    resetNestedUpdateFlag();
  }

  // Since we know we're in a React event, we can clear the current
  // event time. The next update will compute a new event time.
  // 当前是react事件，清楚当前时间，重新计算
  currentEventTime = NoTimestamp;
  currentEventTransitionLane = NoLanes;

  if ((executionContext & (RenderContext | CommitContext)) !== NoContext) {
    throw new Error('Should not already be working.');
  }

  // Flush any pending passive effects before deciding which lanes to work on,
  // in case they schedule additional work.
  const originalCallbackNode = root.callbackNode;
  // flush这个还没搞懂
  const didFlushPassiveEffects = flushPassiveEffects();
  if (didFlushPassiveEffects) {
    // Something in the passive effect phase may have canceled the current task.
    // Check if the task node for this root was changed.
    if (root.callbackNode !== originalCallbackNode) {
      // The current task was canceled. Exit. We don't need to call
      // `ensureRootIsScheduled` because the check above implies either that
      // there's a new task, or that there's no remaining work on this root.
      return null;
    } else {
      // Current task was not canceled. Continue.
    }
  }

  // Determine the next lanes to work on, using the fields stored
  // on the root.
  let lanes = getNextLanes(
    root,
    root === workInProgressRoot ? workInProgressRootRenderLanes : NoLanes,
  );
  // 没有任务直接返回
  if (lanes === NoLanes) {
    // Defensive coding. This is never expected to happen.
    return null;
  }

  // We disable time-slicing in some cases: if the work has been CPU-bound
  // for too long ("expired" work, to prevent starvation), or we're in
  // sync-updates-by-default mode.
  // TODO: We only check `didTimeout` defensively, to account for a Scheduler
  // bug we're still investigating. Once the bug in Scheduler is fixed,
  // we can remove this, since we track expiration ourselves.
  // 不包含blocking lane和expired lane还有其他情况下才支持时间分片
  // 重点需要了解了解 blocking node expired lane什么的 有啥区别
  const shouldTimeSlice =
    !includesBlockingLane(root, lanes) &&
    !includesExpiredLane(root, lanes) &&
    (disableSchedulerTimeoutInWorkLoop || !didTimeout);
    // 符合要求走并发模式 不符合走同步模式
    // 拿到结果 下面逻辑和同步模式差不多类似
  let exitStatus = shouldTimeSlice
    ? renderRootConcurrent(root, lanes)
    : renderRootSync(root, lanes);
  if (exitStatus !== RootInProgress) {
    if (exitStatus === RootErrored) {
      // If something threw an error, try rendering one more time. We'll
      // render synchronously to block concurrent data mutations, and we'll
      // includes all pending updates are included. If it still fails after
      // the second attempt, we'll give up and commit the resulting tree.
      const errorRetryLanes = getLanesToRetrySynchronouslyOnError(root);
      if (errorRetryLanes !== NoLanes) {
        lanes = errorRetryLanes;
        exitStatus = recoverFromConcurrentError(root, errorRetryLanes);
      }
    }
    if (exitStatus === RootFatalErrored) {
      const fatalError = workInProgressRootFatalError;
      prepareFreshStack(root, NoLanes);
      markRootSuspended(root, lanes);
      ensureRootIsScheduled(root, now());
      throw fatalError;
    }

    if (exitStatus === RootDidNotComplete) {
      // The render unwound without completing the tree. This happens in special
      // cases where need to exit the current render without producing a
      // consistent tree or committing.
      //
      // This should only happen during a concurrent render, not a discrete or
      // synchronous update. We should have already checked for this when we
      // unwound the stack.
      markRootSuspended(root, lanes);
    } else {
      // The render completed.

      // Check if this render may have yielded to a concurrent event, and if so,
      // confirm that any newly rendered stores are consistent.
      // TODO: It's possible that even a concurrent render may never have yielded
      // to the main thread, if it was fast enough, or if it expired. We could
      // skip the consistency check in that case, too.
      const renderWasConcurrent = !includesBlockingLane(root, lanes);
      const finishedWork: Fiber = (root.current.alternate: any);
      if (
        renderWasConcurrent &&
        !isRenderConsistentWithExternalStores(finishedWork)
      ) {
        // A store was mutated in an interleaved event. Render again,
        // synchronously, to block further mutations.
        exitStatus = renderRootSync(root, lanes);

        // We need to check again if something threw
        if (exitStatus === RootErrored) {
          const errorRetryLanes = getLanesToRetrySynchronouslyOnError(root);
          if (errorRetryLanes !== NoLanes) {
            lanes = errorRetryLanes;
            exitStatus = recoverFromConcurrentError(root, errorRetryLanes);
            // We assume the tree is now consistent because we didn't yield to any
            // concurrent events.
          }
        }
        if (exitStatus === RootFatalErrored) {
          const fatalError = workInProgressRootFatalError;
          prepareFreshStack(root, NoLanes);
          markRootSuspended(root, lanes);
          ensureRootIsScheduled(root, now());
          throw fatalError;
        }
      }

      // We now have a consistent tree. The next step is either to commit it,
      // or, if something suspended, wait to commit it after a timeout.
      root.finishedWork = finishedWork;
      root.finishedLanes = lanes;
      finishConcurrentRender(root, exitStatus, lanes);
    }
  }

  ensureRootIsScheduled(root, now());
  if (root.callbackNode === originalCallbackNode) {
    // The task node scheduled for this root is the same one that's
    // currently executed. Need to return a continuation.
    return performConcurrentWorkOnRoot.bind(null, root);
  }
  return null;
}

function recoverFromConcurrentError(root, errorRetryLanes) {
  // If an error occurred during hydration, discard server response and fall
  // back to client side render.
  if (root.isDehydrated) {
    root.isDehydrated = false;
    if (__DEV__) {
      errorHydratingContainer(root.containerInfo);
    }
    const error = new Error(
      'There was an error while hydrating. Because the error happened outside ' +
        'of a Suspense boundary, the entire root will switch to ' +
        'client rendering.',
    );
    renderDidError(error);
  }

  const errorsFromFirstAttempt = workInProgressRootConcurrentErrors;
  const exitStatus = renderRootSync(root, errorRetryLanes);
  if (exitStatus !== RootErrored) {
    // Successfully finished rendering on retry
    if (errorsFromFirstAttempt !== null) {
      // The errors from the failed first attempt have been recovered. Add
      // them to the collection of recoverable errors. We'll log them in the
      // commit phase.
      queueRecoverableErrors(errorsFromFirstAttempt);
    }
  } else {
    // The UI failed to recover.
  }
  return exitStatus;
}

export function queueRecoverableErrors(errors: Array<mixed>) {
  if (workInProgressRootRecoverableErrors === null) {
    workInProgressRootRecoverableErrors = errors;
  } else {
    workInProgressRootRecoverableErrors.push.apply(
      workInProgressRootRecoverableErrors,
      errors,
    );
  }
}

function finishConcurrentRender(root, exitStatus, lanes) {
  switch (exitStatus) {
    case RootInProgress:
    case RootFatalErrored: {
      throw new Error('Root did not complete. This is a bug in React.');
    }
    // Flow knows about invariant, so it complains if I add a break
    // statement, but eslint doesn't know about invariant, so it complains
    // if I do. eslint-disable-next-line no-fallthrough
    case RootErrored: {
      // We should have already attempted to retry this tree. If we reached
      // this point, it errored again. Commit it.
      commitRoot(root, workInProgressRootRecoverableErrors);
      break;
    }
    case RootSuspended: {
      markRootSuspended(root, lanes);

      // We have an acceptable loading state. We need to figure out if we
      // should immediately commit it or wait a bit.

      if (
        includesOnlyRetries(lanes) &&
        // do not delay if we're inside an act() scope
        !shouldForceFlushFallbacksInDEV()
      ) {
        // This render only included retries, no updates. Throttle committing
        // retries so that we don't show too many loading states too quickly.
        const msUntilTimeout =
          globalMostRecentFallbackTime + FALLBACK_THROTTLE_MS - now();
        // Don't bother with a very short suspense time.
        if (msUntilTimeout > 10) {
          const nextLanes = getNextLanes(root, NoLanes);
          if (nextLanes !== NoLanes) {
            // There's additional work on this root.
            break;
          }
          const suspendedLanes = root.suspendedLanes;
          if (!isSubsetOfLanes(suspendedLanes, lanes)) {
            // We should prefer to render the fallback of at the last
            // suspended level. Ping the last suspended level to try
            // rendering it again.
            // FIXME: What if the suspended lanes are Idle? Should not restart.
            const eventTime = requestEventTime();
            markRootPinged(root, suspendedLanes, eventTime);
            break;
          }

          // The render is suspended, it hasn't timed out, and there's no
          // lower priority work to do. Instead of committing the fallback
          // immediately, wait for more data to arrive.
          root.timeoutHandle = scheduleTimeout(
            commitRoot.bind(null, root, workInProgressRootRecoverableErrors),
            msUntilTimeout,
          );
          break;
        }
      }
      // The work expired. Commit immediately.
      commitRoot(root, workInProgressRootRecoverableErrors);
      break;
    }
    case RootSuspendedWithDelay: {
      markRootSuspended(root, lanes);

      if (includesOnlyTransitions(lanes)) {
        // This is a transition, so we should exit without committing a
        // placeholder and without scheduling a timeout. Delay indefinitely
        // until we receive more data.
        break;
      }

      if (!shouldForceFlushFallbacksInDEV()) {
        // This is not a transition, but we did trigger an avoided state.
        // Schedule a placeholder to display after a short delay, using the Just
        // Noticeable Difference.
        // TODO: Is the JND optimization worth the added complexity? If this is
        // the only reason we track the event time, then probably not.
        // Consider removing.

        const mostRecentEventTime = getMostRecentEventTime(root, lanes);
        const eventTimeMs = mostRecentEventTime;
        const timeElapsedMs = now() - eventTimeMs;
        const msUntilTimeout = jnd(timeElapsedMs) - timeElapsedMs;

        // Don't bother with a very short suspense time.
        if (msUntilTimeout > 10) {
          // Instead of committing the fallback immediately, wait for more data
          // to arrive.
          root.timeoutHandle = scheduleTimeout(
            commitRoot.bind(null, root, workInProgressRootRecoverableErrors),
            msUntilTimeout,
          );
          break;
        }
      }

      // Commit the placeholder.
      commitRoot(root, workInProgressRootRecoverableErrors);
      break;
    }
    case RootCompleted: {
      // The work completed. Ready to commit.
      commitRoot(root, workInProgressRootRecoverableErrors);
      break;
    }
    default: {
      throw new Error('Unknown root exit status.');
    }
  }
}

function isRenderConsistentWithExternalStores(finishedWork: Fiber): boolean {
  // Search the rendered tree for external store reads, and check whether the
  // stores were mutated in a concurrent event. Intentionally using an iterative
  // loop instead of recursion so we can exit early.
  let node: Fiber = finishedWork;
  while (true) {
    if (node.flags & StoreConsistency) {
      const updateQueue: FunctionComponentUpdateQueue | null = (node.updateQueue: any);
      if (updateQueue !== null) {
        const checks = updateQueue.stores;
        if (checks !== null) {
          for (let i = 0; i < checks.length; i++) {
            const check = checks[i];
            const getSnapshot = check.getSnapshot;
            const renderedValue = check.value;
            try {
              if (!is(getSnapshot(), renderedValue)) {
                // Found an inconsistent store.
                return false;
              }
            } catch (error) {
              // If `getSnapshot` throws, return `false`. This will schedule
              // a re-render, and the error will be rethrown during render.
              return false;
            }
          }
        }
      }
    }
    const child = node.child;
    if (node.subtreeFlags & StoreConsistency && child !== null) {
      child.return = node;
      node = child;
      continue;
    }
    if (node === finishedWork) {
      return true;
    }
    while (node.sibling === null) {
      if (node.return === null || node.return === finishedWork) {
        return true;
      }
      node = node.return;
    }
    node.sibling.return = node.return;
    node = node.sibling;
  }
  // Flow doesn't know this is unreachable, but eslint does
  // eslint-disable-next-line no-unreachable
  return true;
}

function markRootSuspended(root, suspendedLanes) {
  // When suspending, we should always exclude lanes that were pinged or (more
  // rarely, since we try to avoid it) updated during the render phase.
  // TODO: Lol maybe there's a better way to factor this besides this
  // obnoxiously named function :)
  suspendedLanes = removeLanes(suspendedLanes, workInProgressRootPingedLanes);
  suspendedLanes = removeLanes(
    suspendedLanes,
    workInProgressRootInterleavedUpdatedLanes,
  );
  markRootSuspended_dontCallThisOneDirectly(root, suspendedLanes);
}

// This is the entry point for synchronous tasks that don't go
// through Scheduler
function performSyncWorkOnRoot(root) {
  if (enableProfilerTimer && enableProfilerNestedUpdatePhase) {
    syncNestedUpdateFlag();
  }

  if ((executionContext & (RenderContext | CommitContext)) !== NoContext) {
    throw new Error('Should not already be working.');
  }

  flushPassiveEffects();

  let lanes = getNextLanes(root, NoLanes);
  if (!includesSomeLane(lanes, SyncLane)) {
    // There's no remaining sync work left.
    ensureRootIsScheduled(root, now());
    return null;
  }

  // render phase -> render阶段
  let exitStatus = renderRootSync(root, lanes);
  // render出错 处理逻辑
  if (root.tag !== LegacyRoot && exitStatus === RootErrored) {
    // If something threw an error, try rendering one more time. We'll render
    // synchronously to block concurrent data mutations, and we'll includes
    // all pending updates are included. If it still fails after the second
    // attempt, we'll give up and commit the resulting tree.
    // 出错会再尝试一下render
    const errorRetryLanes = getLanesToRetrySynchronouslyOnError(root);
    if (errorRetryLanes !== NoLanes) {
      lanes = errorRetryLanes;
      exitStatus = recoverFromConcurrentError(root, errorRetryLanes);
    }
  }

  //如果还是错误 将错误抛出
  if (exitStatus === RootFatalErrored) {
    const fatalError = workInProgressRootFatalError;
    prepareFreshStack(root, NoLanes);
    markRootSuspended(root, lanes);
    // 确保root被调度了
    ensureRootIsScheduled(root, now());
    throw fatalError;
  }
<<<<<<< HEAD
  //               一致的、连续的
=======

  if (exitStatus === RootDidNotComplete) {
    throw new Error('Root did not complete. This is a bug in React.');
  }

>>>>>>> 4de99b3c
  // We now have a consistent tree. Because this is a sync render, we
  // will commit it even if something suspended.
  // alternate属性已经渲染了 就等后面替换了
  // 同步模式下 就算有挂起的任务也要先渲染这棵树
  const finishedWork: Fiber = (root.current.alternate: any);
  root.finishedWork = finishedWork;
  root.finishedLanes = lanes;
  // commit phase commit阶段
  // fiber树构建完毕 开始提交更新
  commitRoot(root, workInProgressRootRecoverableErrors);

  // Before exiting, make sure there's a callback scheduled for the next
  // pending level.
  ensureRootIsScheduled(root, now());

  return null;
}

export function flushRoot(root: FiberRoot, lanes: Lanes) {
  if (lanes !== NoLanes) {
    markRootEntangled(root, mergeLanes(lanes, SyncLane));
    ensureRootIsScheduled(root, now());
    if ((executionContext & (RenderContext | CommitContext)) === NoContext) {
      resetRenderTimer();
      flushSyncCallbacks();
    }
  }
}

export function getExecutionContext(): ExecutionContext {
  return executionContext;
}

export function deferredUpdates<A>(fn: () => A): A {
  const previousPriority = getCurrentUpdatePriority();
  const prevTransition = ReactCurrentBatchConfig.transition;
  try {
    ReactCurrentBatchConfig.transition = null;
    setCurrentUpdatePriority(DefaultEventPriority);
    return fn();
  } finally {
    setCurrentUpdatePriority(previousPriority);
    ReactCurrentBatchConfig.transition = prevTransition;
  }
}

export function batchedUpdates<A, R>(fn: A => R, a: A): R {
  const prevExecutionContext = executionContext;
  executionContext |= BatchedContext;
  try {
    return fn(a);
  } finally {
    executionContext = prevExecutionContext;
    // If there were legacy sync updates, flush them at the end of the outer
    // most batchedUpdates-like method.
    if (
      executionContext === NoContext &&
      // Treat `act` as if it's inside `batchedUpdates`, even in legacy mode.
      !(__DEV__ && ReactCurrentActQueue.isBatchingLegacy)
    ) {
      resetRenderTimer();
      flushSyncCallbacksOnlyInLegacyMode();
    }
  }
}

export function discreteUpdates<A, B, C, D, R>(
  fn: (A, B, C, D) => R,
  a: A,
  b: B,
  c: C,
  d: D,
): R {
  const previousPriority = getCurrentUpdatePriority();
  const prevTransition = ReactCurrentBatchConfig.transition;
  try {
    ReactCurrentBatchConfig.transition = null;
    setCurrentUpdatePriority(DiscreteEventPriority);
    return fn(a, b, c, d);
  } finally {
    setCurrentUpdatePriority(previousPriority);
    ReactCurrentBatchConfig.transition = prevTransition;
    if (executionContext === NoContext) {
      resetRenderTimer();
    }
  }
}

// Overload the definition to the two valid signatures.
// Warning, this opts-out of checking the function body.
declare function flushSync<R>(fn: () => R): R;
// eslint-disable-next-line no-redeclare
declare function flushSync(): void;
// eslint-disable-next-line no-redeclare
export function flushSync(fn) {
  // In legacy mode, we flush pending passive effects at the beginning of the
  // next event, not at the end of the previous one.
  if (
    rootWithPendingPassiveEffects !== null &&
    rootWithPendingPassiveEffects.tag === LegacyRoot &&
    (executionContext & (RenderContext | CommitContext)) === NoContext
  ) {
    flushPassiveEffects();
  }

  const prevExecutionContext = executionContext;
  executionContext |= BatchedContext;

  const prevTransition = ReactCurrentBatchConfig.transition;
  const previousPriority = getCurrentUpdatePriority();
  try {
    ReactCurrentBatchConfig.transition = null;
    setCurrentUpdatePriority(DiscreteEventPriority);
    if (fn) {
      return fn();
    } else {
      return undefined;
    }
  } finally {
    setCurrentUpdatePriority(previousPriority);
    ReactCurrentBatchConfig.transition = prevTransition;
    executionContext = prevExecutionContext;
    // Flush the immediate callbacks that were scheduled during this batch.
    // Note that this will happen even if batchedUpdates is higher up
    // the stack.
    if ((executionContext & (RenderContext | CommitContext)) === NoContext) {
      flushSyncCallbacks();
    }
  }
}

export function isAlreadyRendering() {
  // Used by the renderer to print a warning if certain APIs are called from
  // the wrong context.
  return (
    __DEV__ &&
    (executionContext & (RenderContext | CommitContext)) !== NoContext
  );
}

export function flushControlled(fn: () => mixed): void {
  const prevExecutionContext = executionContext;
  executionContext |= BatchedContext;
  const prevTransition = ReactCurrentBatchConfig.transition;
  const previousPriority = getCurrentUpdatePriority();
  try {
    ReactCurrentBatchConfig.transition = null;
    setCurrentUpdatePriority(DiscreteEventPriority);
    fn();
  } finally {
    setCurrentUpdatePriority(previousPriority);
    ReactCurrentBatchConfig.transition = prevTransition;

    executionContext = prevExecutionContext;
    if (executionContext === NoContext) {
      // Flush the immediate callbacks that were scheduled during this batch
      resetRenderTimer();
      flushSyncCallbacks();
    }
  }
}

export function pushRenderLanes(fiber: Fiber, lanes: Lanes) {
  pushToStack(subtreeRenderLanesCursor, subtreeRenderLanes, fiber);
  subtreeRenderLanes = mergeLanes(subtreeRenderLanes, lanes);
  workInProgressRootIncludedLanes = mergeLanes(
    workInProgressRootIncludedLanes,
    lanes,
  );
}

export function popRenderLanes(fiber: Fiber) {
  subtreeRenderLanes = subtreeRenderLanesCursor.current;
  popFromStack(subtreeRenderLanesCursor, fiber);
}

function prepareFreshStack(root: FiberRoot, lanes: Lanes) {
  root.finishedWork = null;
  root.finishedLanes = NoLanes;

  const timeoutHandle = root.timeoutHandle;
  if (timeoutHandle !== noTimeout) {
    // The root previous suspended and scheduled a timeout to commit a fallback
    // state. Now that we have additional work, cancel the timeout.
    root.timeoutHandle = noTimeout;
    // $FlowFixMe Complains noTimeout is not a TimeoutID, despite the check above
    cancelTimeout(timeoutHandle);
  }

  if (workInProgress !== null) {
    let interruptedWork = workInProgress.return;
    while (interruptedWork !== null) {
      const current = interruptedWork.alternate;
      unwindInterruptedWork(
        current,
        interruptedWork,
        workInProgressRootRenderLanes,
      );
      interruptedWork = interruptedWork.return;
    }
  }
  workInProgressRoot = root;
  workInProgress = createWorkInProgress(root.current, null);
  workInProgressRootRenderLanes = subtreeRenderLanes = workInProgressRootIncludedLanes = lanes;
  workInProgressRootExitStatus = RootInProgress;
  workInProgressRootFatalError = null;
  workInProgressRootSkippedLanes = NoLanes;
  workInProgressRootInterleavedUpdatedLanes = NoLanes;
  workInProgressRootRenderPhaseUpdatedLanes = NoLanes;
  workInProgressRootPingedLanes = NoLanes;
  workInProgressRootConcurrentErrors = null;
  workInProgressRootRecoverableErrors = null;

  enqueueInterleavedUpdates();

  if (__DEV__) {
    ReactStrictModeWarnings.discardPendingWarnings();
  }
}

function handleError(root, thrownValue): void {
  do {
    let erroredWork = workInProgress;
    try {
      // Reset module-level state that was set during the render phase.
      resetContextDependencies();
      resetHooksAfterThrow();
      resetCurrentDebugFiberInDEV();
      // TODO: I found and added this missing line while investigating a
      // separate issue. Write a regression test using string refs.
      ReactCurrentOwner.current = null;

      if (erroredWork === null || erroredWork.return === null) {
        // Expected to be working on a non-root fiber. This is a fatal error
        // because there's no ancestor that can handle it; the root is
        // supposed to capture all errors that weren't caught by an error
        // boundary.
        workInProgressRootExitStatus = RootFatalErrored;
        workInProgressRootFatalError = thrownValue;
        // Set `workInProgress` to null. This represents advancing to the next
        // sibling, or the parent if there are no siblings. But since the root
        // has no siblings nor a parent, we set it to null. Usually this is
        // handled by `completeUnitOfWork` or `unwindWork`, but since we're
        // intentionally not calling those, we need set it here.
        // TODO: Consider calling `unwindWork` to pop the contexts.
        workInProgress = null;
        return;
      }

      if (enableProfilerTimer && erroredWork.mode & ProfileMode) {
        // Record the time spent rendering before an error was thrown. This
        // avoids inaccurate Profiler durations in the case of a
        // suspended render.
        stopProfilerTimerIfRunningAndRecordDelta(erroredWork, true);
      }

      if (enableSchedulingProfiler) {
        markComponentRenderStopped();

        if (
          thrownValue !== null &&
          typeof thrownValue === 'object' &&
          typeof thrownValue.then === 'function'
        ) {
          const wakeable: Wakeable = (thrownValue: any);
          markComponentSuspended(
            erroredWork,
            wakeable,
            workInProgressRootRenderLanes,
          );
        } else {
          markComponentErrored(
            erroredWork,
            thrownValue,
            workInProgressRootRenderLanes,
          );
        }
      }

      throwException(
        root,
        erroredWork.return,
        erroredWork,
        thrownValue,
        workInProgressRootRenderLanes,
      );
      completeUnitOfWork(erroredWork);
    } catch (yetAnotherThrownValue) {
      // Something in the return path also threw.
      thrownValue = yetAnotherThrownValue;
      if (workInProgress === erroredWork && erroredWork !== null) {
        // If this boundary has already errored, then we had trouble processing
        // the error. Bubble it to the next boundary.
        erroredWork = erroredWork.return;
        workInProgress = erroredWork;
      } else {
        erroredWork = workInProgress;
      }
      continue;
    }
    // Return to the normal work loop.
    return;
  } while (true);
}

function pushDispatcher() {
  const prevDispatcher = ReactCurrentDispatcher.current;
  ReactCurrentDispatcher.current = ContextOnlyDispatcher;
  if (prevDispatcher === null) {
    // The React isomorphic package does not include a default dispatcher.
    // Instead the first renderer will lazily attach one, in order to give
    // nicer error messages.
    return ContextOnlyDispatcher;
  } else {
    return prevDispatcher;
  }
}

function popDispatcher(prevDispatcher) {
  ReactCurrentDispatcher.current = prevDispatcher;
}

export function markCommitTimeOfFallback() {
  globalMostRecentFallbackTime = now();
}

export function markSkippedUpdateLanes(lane: Lane | Lanes): void {
  workInProgressRootSkippedLanes = mergeLanes(
    lane,
    workInProgressRootSkippedLanes,
  );
}

export function renderDidSuspend(): void {
  if (workInProgressRootExitStatus === RootInProgress) {
    workInProgressRootExitStatus = RootSuspended;
  }
}

export function renderDidSuspendDelayIfPossible(): void {
  if (
    workInProgressRootExitStatus === RootInProgress ||
    workInProgressRootExitStatus === RootSuspended ||
    workInProgressRootExitStatus === RootErrored
  ) {
    workInProgressRootExitStatus = RootSuspendedWithDelay;
  }

  // Check if there are updates that we skipped tree that might have unblocked
  // this render.
  if (
    workInProgressRoot !== null &&
    (includesNonIdleWork(workInProgressRootSkippedLanes) ||
      includesNonIdleWork(workInProgressRootInterleavedUpdatedLanes))
  ) {
    // Mark the current render as suspended so that we switch to working on
    // the updates that were skipped. Usually we only suspend at the end of
    // the render phase.
    // TODO: We should probably always mark the root as suspended immediately
    // (inside this function), since by suspending at the end of the render
    // phase introduces a potential mistake where we suspend lanes that were
    // pinged or updated while we were rendering.
    markRootSuspended(workInProgressRoot, workInProgressRootRenderLanes);
  }
}

export function renderDidError(error: mixed) {
  if (workInProgressRootExitStatus !== RootSuspendedWithDelay) {
    workInProgressRootExitStatus = RootErrored;
  }
  if (workInProgressRootConcurrentErrors === null) {
    workInProgressRootConcurrentErrors = [error];
  } else {
    workInProgressRootConcurrentErrors.push(error);
  }
}

// Called during render to determine if anything has suspended.
// Returns false if we're not sure.
export function renderHasNotSuspendedYet(): boolean {
  // If something errored or completed, we can't really be sure,
  // so those are false.
  return workInProgressRootExitStatus === RootInProgress;
}

function renderRootSync(root: FiberRoot, lanes: Lanes) {
  // 取出上次的执行context
  const prevExecutionContext = executionContext;
  // 切换render context
  executionContext |= RenderContext;
  const prevDispatcher = pushDispatcher();

  // 双缓存逻辑 double cache here
  // If the root or lanes have changed, throw out the existing stack
  // and prepare a fresh one. Otherwise we'll continue where we left off.
  // 这里应该是之前处理的root不是现在才进来的root，之前的应该让道
  if (workInProgressRoot !== root || workInProgressRootRenderLanes !== lanes) {
    if (enableUpdaterTracking) {
      if (isDevToolsPresent) {
        const memoizedUpdaters = root.memoizedUpdaters;
        // 取出内存中的update job
        if (memoizedUpdaters.size > 0) {
          // 恢复执行, 将内存上保存的updater取出 放入到pendingLanesMap
          // 采用workInProgressRootRenderLanes 优先级进行更新
          restorePendingUpdaters(root, workInProgressRootRenderLanes);
          // 清除内存任务
          memoizedUpdaters.clear();
        }

        // At this point, move Fibers that scheduled the upcoming work from the Map to the Set.
        // If we bailout on this work, we'll move them back (like above).
        // It's important to move them now in case the work spawns more work at the same priority with different updaters.
        // That way we can keep the current update and future updates separate.
        // 将Lanes推到内存中去
        movePendingFibersToMemoized(root, lanes);
      }
    }

    // 准备新的栈
    // 创建新的 workinprogress 树 用来进行diff操作
    prepareFreshStack(root, lanes);
  }

  if (__DEV__) {
    if (enableDebugTracing) {
      logRenderStarted(lanes);
    }
  }

  if (enableSchedulingProfiler) {
    markRenderStarted(lanes);
  }

  // 构建fiber树
  do {
    try {
      // 本质上是为了构建effect list链表
      workLoopSync();
      break;
    } catch (thrownValue) {
      handleError(root, thrownValue);
    }
  } while (true);
  resetContextDependencies();

  executionContext = prevExecutionContext;
  popDispatcher(prevDispatcher);

  if (workInProgress !== null) {
    // This is a sync render, so we should have finished the whole tree.
    throw new Error(
      'Cannot commit an incomplete root. This error is likely caused by a ' +
        'bug in React. Please file an issue.',
    );
  }

  if (__DEV__) {
    if (enableDebugTracing) {
      logRenderStopped();
    }
  }

  if (enableSchedulingProfiler) {
    markRenderStopped();
  }

  // Set this to null to indicate there's no in-progress render.
  workInProgressRoot = null;
  workInProgressRootRenderLanes = NoLanes;

  return workInProgressRootExitStatus;
}

// The work loop is an extremely hot path. Tell Closure not to inline it.
/** @noinline */
function workLoopSync() {
  // Already timed out, so perform work without checking if we need to yield.
  // 处理事件直到没有事件为止
  // workinprogress为空跳出循环
  while (workInProgress !== null) {
    performUnitOfWork(workInProgress);
  }
}

function renderRootConcurrent(root: FiberRoot, lanes: Lanes) {
  const prevExecutionContext = executionContext;
  executionContext |= RenderContext;
  const prevDispatcher = pushDispatcher();

  // If the root or lanes have changed, throw out the existing stack
  // and prepare a fresh one. Otherwise we'll continue where we left off.
  if (workInProgressRoot !== root || workInProgressRootRenderLanes !== lanes) {
    if (enableUpdaterTracking) {
      if (isDevToolsPresent) {
        const memoizedUpdaters = root.memoizedUpdaters;
        if (memoizedUpdaters.size > 0) {
          restorePendingUpdaters(root, workInProgressRootRenderLanes);
          memoizedUpdaters.clear();
        }

        // At this point, move Fibers that scheduled the upcoming work from the Map to the Set.
        // If we bailout on this work, we'll move them back (like above).
        // It's important to move them now in case the work spawns more work at the same priority with different updaters.
        // That way we can keep the current update and future updates separate.
        movePendingFibersToMemoized(root, lanes);
      }
    }

    resetRenderTimer();
    // 开始处理alternate 此时 workInProgressRoot指向root
    prepareFreshStack(root, lanes);
  }

  if (__DEV__) {
    if (enableDebugTracing) {
      logRenderStarted(lanes);
    }
  }

  if (enableSchedulingProfiler) {
    markRenderStarted(lanes);
  }

  do {
    try {
      workLoopConcurrent();
      break;
    } catch (thrownValue) {
      handleError(root, thrownValue);
    }
  } while (true);
  resetContextDependencies();

  popDispatcher(prevDispatcher);
  executionContext = prevExecutionContext;

  if (__DEV__) {
    if (enableDebugTracing) {
      logRenderStopped();
    }
  }

  // Check if the tree has completed.
  if (workInProgress !== null) {
    // Still work remaining.
    if (enableSchedulingProfiler) {
      markRenderYielded();
    }
    return RootInProgress;
  } else {
    // Completed the tree.
    if (enableSchedulingProfiler) {
      markRenderStopped();
    }

    // Set this to null to indicate there's no in-progress render.
    workInProgressRoot = null;
    workInProgressRootRenderLanes = NoLanes;

    // Return the final exit status.
    return workInProgressRootExitStatus;
  }
}

/** @noinline */
function workLoopConcurrent() {
  // Perform work until Scheduler asks us to yield
  // concurrent模式下随时可以通过shouldYield中断当前的任务
  while (workInProgress !== null && !shouldYield()) {
    performUnitOfWork(workInProgress);
  }
}
//                         workInProgress  -> 将要处理的fiber
function performUnitOfWork(unitOfWork: Fiber): void {
  // The current, flushed, state of this fiber is the alternate. Ideally
  // nothing should rely on this, but relying on it here means that we don't
  // need an additional field on the work in progress.
  const current = unitOfWork.alternate;
  setCurrentDebugFiberInDEV(unitOfWork);

  // 储存可能的子节点
  let next;
  if (enableProfilerTimer && (unitOfWork.mode & ProfileMode) !== NoMode) {
    startProfilerTimer(unitOfWork);
    // 处理beginWork子节点
    next = beginWork(current, unitOfWork, subtreeRenderLanes);
    stopProfilerTimerIfRunningAndRecordDelta(unitOfWork, true);
  } else {
    next = beginWork(current, unitOfWork, subtreeRenderLanes);
  }

  resetCurrentDebugFiberInDEV();
  // 将新的Props挂载到老的memorizedPropos上面
  unitOfWork.memoizedProps = unitOfWork.pendingProps;
  // 当前任务没有递归完毕则继续递归，递归完毕则完成当前阶段递归任务
  if (next === null) {
    // If this doesn't spawn new work, complete the current work.
    // 挂载当前所有节点
    completeUnitOfWork(unitOfWork);
  } else {
    // 继续处理产生的新节点
    workInProgress = next;
  }

  // 置空
  ReactCurrentOwner.current = null;
}

function completeUnitOfWork(unitOfWork: Fiber): void {
  // Attempt to complete the current unit of work, then move to the next
  // sibling. If there are no more siblings, return to the parent fiber.
  let completedWork = unitOfWork;
  do {
    // The current, flushed, state of this fiber is the alternate. Ideally
    // nothing should rely on this, but relying on it here means that we don't
    // need an additional field on the work in progress.
    const current = completedWork.alternate;
    const returnFiber = completedWork.return;

    // Check if the work completed or if something threw.
    if ((completedWork.flags & Incomplete) === NoFlags) {
      setCurrentDebugFiberInDEV(completedWork);
      let next;
      if (
        !enableProfilerTimer ||
        (completedWork.mode & ProfileMode) === NoMode
      ) {
        next = completeWork(current, completedWork, subtreeRenderLanes);
      } else {
        startProfilerTimer(completedWork);
        next = completeWork(current, completedWork, subtreeRenderLanes);
        // Update render duration assuming we didn't error.
        stopProfilerTimerIfRunningAndRecordDelta(completedWork, false);
      }
      resetCurrentDebugFiberInDEV();

      if (next !== null) {
        // Completing this fiber spawned new work. Work on that next.
        workInProgress = next;
        return;
      }
    } else {
      // This fiber did not complete because something threw. Pop values off
      // the stack without entering the complete phase. If this is a boundary,
      // capture values if possible.
      const next = unwindWork(current, completedWork, subtreeRenderLanes);

      // Because this fiber did not complete, don't reset its lanes.

      if (next !== null) {
        // If completing this work spawned new work, do that next. We'll come
        // back here again.
        // Since we're restarting, remove anything that is not a host effect
        // from the effect tag.
        next.flags &= HostEffectMask;
        workInProgress = next;
        return;
      }

      if (
        enableProfilerTimer &&
        (completedWork.mode & ProfileMode) !== NoMode
      ) {
        // Record the render duration for the fiber that errored.
        stopProfilerTimerIfRunningAndRecordDelta(completedWork, false);

        // Include the time spent working on failed children before continuing.
        let actualDuration = completedWork.actualDuration;
        let child = completedWork.child;
        while (child !== null) {
          actualDuration += child.actualDuration;
          child = child.sibling;
        }
        completedWork.actualDuration = actualDuration;
      }

      if (returnFiber !== null) {
        // Mark the parent fiber as incomplete and clear its subtree flags.
        returnFiber.flags |= Incomplete;
        returnFiber.subtreeFlags = NoFlags;
        returnFiber.deletions = null;
      } else {
        // We've unwound all the way to the root.
        workInProgressRootExitStatus = RootDidNotComplete;
        workInProgress = null;
        return;
      }
    }

    // 整个流程是自顶向下 深度优先遍历 遍历完当前节点 还会便利兄弟节点
    const siblingFiber = completedWork.sibling;
    if (siblingFiber !== null) {
      // If there is more work to do in this returnFiber, do that next.
      workInProgress = siblingFiber;
      return;
    }
    // 指向父节点 说明父节点也完成了工作
    // Otherwise, return to the parent
    completedWork = returnFiber;
    // Update the next thing we're working on in case something throws.
    // workInProgress置为null时会退出workloop
    workInProgress = completedWork;
  } while (completedWork !== null);

  // We've reached the root.
  if (workInProgressRootExitStatus === RootInProgress) {
    workInProgressRootExitStatus = RootCompleted;
  }
}

function commitRoot(root: FiberRoot, recoverableErrors: null | Array<mixed>) {
  // TODO: This no longer makes any sense. We already wrap the mutation and
  // layout phases. Should be able to remove.
  const previousUpdateLanePriority = getCurrentUpdatePriority();
  const prevTransition = ReactCurrentBatchConfig.transition;
  try {
    ReactCurrentBatchConfig.transition = null;
    setCurrentUpdatePriority(DiscreteEventPriority);
    commitRootImpl(root, recoverableErrors, previousUpdateLanePriority);
  } finally {
    ReactCurrentBatchConfig.transition = prevTransition;
    setCurrentUpdatePriority(previousUpdateLanePriority);
  }

  return null;
}

function commitRootImpl(
  root: FiberRoot,
  recoverableErrors: null | Array<mixed>,
  renderPriorityLevel: EventPriority,
) {
  // 有passiveeffects就不断flush直到没有为止
  do {
    // `flushPassiveEffects` will call `flushSyncUpdateQueue` at the end, which
    // means `flushPassiveEffects` will sometimes result in additional
    // passive effects. So we need to keep flushing in a loop until there are
    // no more pending effects.
    // TODO: Might be better if `flushPassiveEffects` did not automatically
    // flush synchronous work at the end, to avoid factoring hazards like this.
    flushPassiveEffects();
  } while (rootWithPendingPassiveEffects !== null);
  flushRenderPhaseStrictModeWarningsInDEV();

  if ((executionContext & (RenderContext | CommitContext)) !== NoContext) {
    throw new Error('Should not already be working.');
  }

  // 取出任务
  const finishedWork = root.finishedWork;
  const lanes = root.finishedLanes;

  if (__DEV__) {
    if (enableDebugTracing) {
      logCommitStarted(lanes);
    }
  }

  // 目测一些性能统计的阶段吧
  if (enableSchedulingProfiler) {
    markCommitStarted(lanes);
  }

  if (finishedWork === null) {
    if (__DEV__) {
      if (enableDebugTracing) {
        logCommitStopped();
      }
    }

    if (enableSchedulingProfiler) {
      markCommitStopped();
    }

    return null;
  } else {
    if (__DEV__) {
      if (lanes === NoLanes) {
        console.error(
          'root.finishedLanes should not be empty during a commit. This is a ' +
            'bug in React.',
        );
      }
    }
  }
  // 用完重置原则
  root.finishedWork = null;
  // 用完就重置
  root.finishedLanes = NoLanes;

  if (finishedWork === root.current) {
    throw new Error(
      'Cannot commit the same tree as before. This error is likely caused by ' +
        'a bug in React. Please file an issue.',
    );
  }

  // commitRoot never returns a continuation; it always finishes synchronously.
  // So we can clear these now to allow a new callback to be scheduled.
  root.callbackNode = null;
  root.callbackPriority = NoLane;

  // Update the first and last pending times on this root. The new first
  // pending time is whatever is left on the root fiber.
  let remainingLanes = mergeLanes(finishedWork.lanes, finishedWork.childLanes);
  markRootFinished(root, remainingLanes);

  // 重置全局变量
  if (root === workInProgressRoot) {
    // We can reset these now that they are finished.
    workInProgressRoot = null;
    workInProgress = null;
    workInProgressRootRenderLanes = NoLanes;
  } else {
    // This indicates that the last root we worked on is not the same one that
    // we're committing now. This most commonly happens when a suspended root
    // times out.
  }

  // If there are pending passive effects, schedule a callback to process them.
  // Do this as early as possible, so it is queued before anything else that
  // might get scheduled in the commit phase. (See #16714.)
  // TODO: Delete all other places that schedule the passive effect callback
  // They're redundant.
  if (
    (finishedWork.subtreeFlags & PassiveMask) !== NoFlags ||
    (finishedWork.flags & PassiveMask) !== NoFlags
  ) {
    // 这里把本来在老版本代码commitBeforeMutationEffectOnFiber方法里面的代码挪到了前面来
    // 这里调用useEffect钩子
    if (!rootDoesHavePassiveEffects) {
      rootDoesHavePassiveEffects = true;
      pendingPassiveEffectsRemainingLanes = remainingLanes;
      // scheduleCallback是用来以某个优先级调用函数的嵌套方法
      // 这里是以NormalSchedulerPriority调用flush
      scheduleCallback(NormalSchedulerPriority, () => {
        flushPassiveEffects();
        // This render triggered passive effects: release the root cache pool
        // *after* passive effects fire to avoid freeing a cache pool that may
        // be referenced by a node in the tree (HostRoot, Cache boundary etc)
        return null;
      });
    }
  }

  // Check if there are any effects in the whole tree.
  // TODO: This is left over from the effect list implementation, where we had
  // to check for the existence of `firstEffect` to satisfy Flow. I think the
  // only other reason this optimization exists is because it affects profiling.
  // Reconsider whether this is necessary.
  // 不知道此处逻辑干嘛的
  const subtreeHasEffects =
    (finishedWork.subtreeFlags &
      (BeforeMutationMask | MutationMask | LayoutMask | PassiveMask)) !==
    NoFlags;
  const rootHasEffect =
    (finishedWork.flags &
      (BeforeMutationMask | MutationMask | LayoutMask | PassiveMask)) !==
    NoFlags;

  // 搞不懂怎么来的
  // effects列表不为空就不断刷新effects
  if (subtreeHasEffects || rootHasEffect) {
    const prevTransition = ReactCurrentBatchConfig.transition;
<<<<<<< HEAD
    ReactCurrentBatchConfig.transition = 0;
    // 先保存之前优先级
=======
    ReactCurrentBatchConfig.transition = null;
>>>>>>> 4de99b3c
    const previousPriority = getCurrentUpdatePriority();
    // 设置成离散事件优先级
    setCurrentUpdatePriority(DiscreteEventPriority);

    const prevExecutionContext = executionContext;
    // 将上下文节点标记为commitContext,作为commit阶段标志
    executionContext |= CommitContext;

    // Reset this to null before calling lifecycles
    ReactCurrentOwner.current = null;

    // The commit phase is broken into several sub-phases. We do a separate pass
    // of the effect list for each phase: all mutation effects come before all
    // layout effects, and so on.

    // The first phase a "before mutation" phase. We use this phase to read the
    // state of the host tree right before we mutate it. This is where
    // getSnapshotBeforeUpdate is called.

    // 这个阶段就是通过dfs遍历把每个fiber取出来
    // 如遇到class component则传入old props. new props执行getSnapShotBefore
    const shouldFireAfterActiveInstanceBlur = commitBeforeMutationEffects(
      root,
      finishedWork,
    );

    if (enableProfilerTimer) {
      // Mark the current commit time to be shared by all Profilers in this
      // batch. This enables them to be grouped later.
      recordCommitTime();
    }

    if (enableProfilerTimer && enableProfilerNestedUpdateScheduledHook) {
      // Track the root here, rather than in commitLayoutEffects(), because of ref setters.
      // Updates scheduled during ref detachment should also be flagged.
      rootCommittingMutationOrLayoutEffects = root;
    }

    // 提交effects list链 以便更新整个tree
    // 重中之重 非常重要 most important 下来花点时间多看看
    // The next phase is the mutation phase, where we mutate the host tree.
    // mutation阶段会更新真实DOM 这个阶段怎么收集effects 还没搞懂 毕竟effect list都已经重构了
    // 目前看到的就是DFS遍历处理的节点
    //                       finishedWork finishedLanes
    commitMutationEffects(root, finishedWork, lanes);

    if (enableCreateEventHandleAPI) {
      if (shouldFireAfterActiveInstanceBlur) {
        afterActiveInstanceBlur();
      }
    }
    resetAfterCommit(root.containerInfo);

    // The work-in-progress tree is now the current tree. This must come after
    // the mutation phase, so that the previous tree is still current during
    // componentWillUnmount, but before the layout phase, so that the finished
    // work is current during componentDidMount/Update.
    root.current = finishedWork;

    // The next phase is the layout phase, where we call effects that read
    // the host tree after it's been mutated. The idiomatic use case for this is
    // layout, but class component lifecycles also fire here for legacy reasons.
    if (__DEV__) {
      if (enableDebugTracing) {
        logLayoutEffectsStarted(lanes);
      }
    }
    if (enableSchedulingProfiler) {
      markLayoutEffectsStarted(lanes);
    }
    // layout阶段
    commitLayoutEffects(finishedWork, root, lanes);
    if (__DEV__) {
      if (enableDebugTracing) {
        logLayoutEffectsStopped();
      }
    }

    if (enableSchedulingProfiler) {
      markLayoutEffectsStopped();
    }

    if (enableProfilerTimer && enableProfilerNestedUpdateScheduledHook) {
      rootCommittingMutationOrLayoutEffects = null;
    }

    // Tell Scheduler to yield at the end of the frame, so the browser has an
    // opportunity to paint.
    // 通知浏览器绘制UI
    requestPaint();

    executionContext = prevExecutionContext;

    // Reset the priority to the previous non-sync value.
    setCurrentUpdatePriority(previousPriority);
    ReactCurrentBatchConfig.transition = prevTransition;
  } else {
    // No effects.
    root.current = finishedWork;
    // Measure these anyway so the flamegraph explicitly shows that there were
    // no effects.
    // TODO: Maybe there's a better way to report this.
    if (enableProfilerTimer) {
      recordCommitTime();
    }
  }

  const rootDidHavePassiveEffects = rootDoesHavePassiveEffects;

  if (rootDoesHavePassiveEffects) {
    // This commit has passive effects. Stash a reference to them. But don't
    // schedule a callback until after flushing layout work.
    rootDoesHavePassiveEffects = false;
    rootWithPendingPassiveEffects = root;
    pendingPassiveEffectsLanes = lanes;
  } else {
    // There were no passive effects, so we can immediately release the cache
    // pool for this render.
    releaseRootPooledCache(root, remainingLanes);
  }

  // Read this again, since an effect might have updated it
  remainingLanes = root.pendingLanes;

  // Check if there's remaining work on this root
  // TODO: This is part of the `componentDidCatch` implementation. Its purpose
  // is to detect whether something might have called setState inside
  // `componentDidCatch`. The mechanism is known to be flawed because `setState`
  // inside `componentDidCatch` is itself flawed — that's why we recommend
  // `getDerivedStateFromError` instead. However, it could be improved by
  // checking if remainingLanes includes Sync work, instead of whether there's
  // any work remaining at all (which would also include stuff like Suspense
  // retries or transitions). It's been like this for a while, though, so fixing
  // it probably isn't that urgent.
  if (remainingLanes === NoLanes) {
    // If there's no remaining work, we can clear the set of already failed
    // error boundaries.
    legacyErrorBoundariesThatAlreadyFailed = null;
  }

  if (__DEV__ && enableStrictEffects) {
    if (!rootDidHavePassiveEffects) {
      commitDoubleInvokeEffectsInDEV(root.current, false);
    }
  }

  onCommitRootDevTools(finishedWork.stateNode, renderPriorityLevel);

  if (enableUpdaterTracking) {
    if (isDevToolsPresent) {
      root.memoizedUpdaters.clear();
    }
  }

  if (__DEV__) {
    onCommitRootTestSelector();
  }

  // Always call this before exiting `commitRoot`, to ensure that any
  // additional work on this root is scheduled.
  ensureRootIsScheduled(root, now());

  if (recoverableErrors !== null) {
    // There were errors during this render, but recovered from them without
    // needing to surface it to the UI. We log them here.
    const onRecoverableError = root.onRecoverableError;
    for (let i = 0; i < recoverableErrors.length; i++) {
      const recoverableError = recoverableErrors[i];
      onRecoverableError(recoverableError);
    }
  }

  if (hasUncaughtError) {
    hasUncaughtError = false;
    const error = firstUncaughtError;
    firstUncaughtError = null;
    throw error;
  }

  // If the passive effects are the result of a discrete render, flush them
  // synchronously at the end of the current task so that the result is
  // immediately observable. Otherwise, we assume that they are not
  // order-dependent and do not need to be observed by external systems, so we
  // can wait until after paint.
  // TODO: We can optimize this by not scheduling the callback earlier. Since we
  // currently schedule the callback in multiple places, will wait until those
  // are consolidated.
  if (
    includesSomeLane(pendingPassiveEffectsLanes, SyncLane) &&
    root.tag !== LegacyRoot
  ) {
    flushPassiveEffects();
  }

  // Read this again, since a passive effect might have updated it
  remainingLanes = root.pendingLanes;
  if (includesSomeLane(remainingLanes, (SyncLane: Lane))) {
    if (enableProfilerTimer && enableProfilerNestedUpdatePhase) {
      markNestedUpdateScheduled();
    }

    // Count the number of times the root synchronously re-renders without
    // finishing. If there are too many, it indicates an infinite update loop.
    if (root === rootWithNestedUpdates) {
      nestedUpdateCount++;
    } else {
      nestedUpdateCount = 0;
      rootWithNestedUpdates = root;
    }
  } else {
    nestedUpdateCount = 0;
  }

  // If layout work was scheduled, flush it now.
  flushSyncCallbacks();

  if (__DEV__) {
    if (enableDebugTracing) {
      logCommitStopped();
    }
  }

  if (enableSchedulingProfiler) {
    markCommitStopped();
  }

  return null;
}

function releaseRootPooledCache(root: FiberRoot, remainingLanes: Lanes) {
  if (enableCache) {
    const pooledCacheLanes = (root.pooledCacheLanes &= remainingLanes);
    if (pooledCacheLanes === NoLanes) {
      // None of the remaining work relies on the cache pool. Clear it so
      // subsequent requests get a new cache
      const pooledCache = root.pooledCache;
      if (pooledCache != null) {
        root.pooledCache = null;
        releaseCache(pooledCache);
      }
    }
  }
}

export function flushPassiveEffects(): boolean {
  // Returns whether passive effects were flushed.
  // TODO: Combine this check with the one in flushPassiveEFfectsImpl. We should
  // probably just combine the two functions. I believe they were only separate
  // in the first place because we used to wrap it with
  // `Scheduler.runWithPriority`, which accepts a function. But now we track the
  // priority within React itself, so we can mutate the variable directly.
  if (rootWithPendingPassiveEffects !== null) {
    // Cache the root since rootWithPendingPassiveEffects is cleared in
    // flushPassiveEffectsImpl

    // 拿到rootWithPendingPassiveEffects
    
    const root = rootWithPendingPassiveEffects;
    // Cache and clear the remaining lanes flag; it must be reset since this
    // method can be called from various places, not always from commitRoot
    // where the remaining lanes are known
    const remainingLanes = pendingPassiveEffectsRemainingLanes;
    pendingPassiveEffectsRemainingLanes = NoLanes;

    const renderPriority = lanesToEventPriority(pendingPassiveEffectsLanes);
    const priority = lowerEventPriority(DefaultEventPriority, renderPriority);
    const prevTransition = ReactCurrentBatchConfig.transition;
    const previousPriority = getCurrentUpdatePriority();
    try {
      ReactCurrentBatchConfig.transition = null;
      setCurrentUpdatePriority(priority);
      return flushPassiveEffectsImpl();
    } finally {
      setCurrentUpdatePriority(previousPriority);
      ReactCurrentBatchConfig.transition = prevTransition;

      // Once passive effects have run for the tree - giving components a
      // chance to retain cache instances they use - release the pooled
      // cache at the root (if there is one)
      releaseRootPooledCache(root, remainingLanes);
    }
  }
  return false;
}

export function enqueuePendingPassiveProfilerEffect(fiber: Fiber): void {
  if (enableProfilerTimer && enableProfilerCommitHooks) {
    pendingPassiveProfilerEffects.push(fiber);
    if (!rootDoesHavePassiveEffects) {
      rootDoesHavePassiveEffects = true;
      scheduleCallback(NormalSchedulerPriority, () => {
        flushPassiveEffects();
        return null;
      });
    }
  }
}

function flushPassiveEffectsImpl() {
  if (rootWithPendingPassiveEffects === null) {
    return false;
  }

  const root = rootWithPendingPassiveEffects;
  const lanes = pendingPassiveEffectsLanes;
  rootWithPendingPassiveEffects = null;
  // TODO: This is sometimes out of sync with rootWithPendingPassiveEffects.
  // Figure out why and fix it. It's not causing any known issues (probably
  // because it's only used for profiling), but it's a refactor hazard.
  pendingPassiveEffectsLanes = NoLanes;

  if ((executionContext & (RenderContext | CommitContext)) !== NoContext) {
    throw new Error('Cannot flush passive effects while already rendering.');
  }

  if (__DEV__) {
    if (enableDebugTracing) {
      logPassiveEffectsStarted(lanes);
    }
  }

  if (enableSchedulingProfiler) {
    markPassiveEffectsStarted(lanes);
  }

  const prevExecutionContext = executionContext;
  executionContext |= CommitContext;

  commitPassiveUnmountEffects(root.current);
  commitPassiveMountEffects(root, root.current);

  // TODO: Move to commitPassiveMountEffects
  if (enableProfilerTimer && enableProfilerCommitHooks) {
    const profilerEffects = pendingPassiveProfilerEffects;
    pendingPassiveProfilerEffects = [];
    for (let i = 0; i < profilerEffects.length; i++) {
      const fiber = ((profilerEffects[i]: any): Fiber);
      commitPassiveEffectDurations(root, fiber);
    }
  }

  if (__DEV__) {
    if (enableDebugTracing) {
      logPassiveEffectsStopped();
    }
  }

  if (enableSchedulingProfiler) {
    markPassiveEffectsStopped();
  }

  if (__DEV__ && enableStrictEffects) {
    commitDoubleInvokeEffectsInDEV(root.current, true);
  }

  executionContext = prevExecutionContext;

  flushSyncCallbacks();

  // If additional passive effects were scheduled, increment a counter. If this
  // exceeds the limit, we'll fire a warning.
  nestedPassiveUpdateCount =
    rootWithPendingPassiveEffects === null ? 0 : nestedPassiveUpdateCount + 1;

  // TODO: Move to commitPassiveMountEffects
  onPostCommitRootDevTools(root);
  if (enableProfilerTimer && enableProfilerCommitHooks) {
    const stateNode = root.current.stateNode;
    stateNode.effectDuration = 0;
    stateNode.passiveEffectDuration = 0;
  }

  return true;
}

export function isAlreadyFailedLegacyErrorBoundary(instance: mixed): boolean {
  return (
    legacyErrorBoundariesThatAlreadyFailed !== null &&
    legacyErrorBoundariesThatAlreadyFailed.has(instance)
  );
}

export function markLegacyErrorBoundaryAsFailed(instance: mixed) {
  if (legacyErrorBoundariesThatAlreadyFailed === null) {
    legacyErrorBoundariesThatAlreadyFailed = new Set([instance]);
  } else {
    legacyErrorBoundariesThatAlreadyFailed.add(instance);
  }
}

function prepareToThrowUncaughtError(error: mixed) {
  if (!hasUncaughtError) {
    hasUncaughtError = true;
    firstUncaughtError = error;
  }
}
export const onUncaughtError = prepareToThrowUncaughtError;

function captureCommitPhaseErrorOnRoot(
  rootFiber: Fiber,
  sourceFiber: Fiber,
  error: mixed,
) {
  const errorInfo = createCapturedValue(error, sourceFiber);
  const update = createRootErrorUpdate(rootFiber, errorInfo, (SyncLane: Lane));
  enqueueUpdate(rootFiber, update, (SyncLane: Lane));
  const eventTime = requestEventTime();
  const root = markUpdateLaneFromFiberToRoot(rootFiber, (SyncLane: Lane));
  if (root !== null) {
    markRootUpdated(root, SyncLane, eventTime);
    ensureRootIsScheduled(root, eventTime);
  }
}

export function captureCommitPhaseError(
  sourceFiber: Fiber,
  nearestMountedAncestor: Fiber | null,
  error: mixed,
) {
  if (sourceFiber.tag === HostRoot) {
    // Error was thrown at the root. There is no parent, so the root
    // itself should capture it.
    captureCommitPhaseErrorOnRoot(sourceFiber, sourceFiber, error);
    return;
  }

  let fiber = nearestMountedAncestor;
  while (fiber !== null) {
    if (fiber.tag === HostRoot) {
      captureCommitPhaseErrorOnRoot(fiber, sourceFiber, error);
      return;
    } else if (fiber.tag === ClassComponent) {
      const ctor = fiber.type;
      const instance = fiber.stateNode;
      if (
        typeof ctor.getDerivedStateFromError === 'function' ||
        (typeof instance.componentDidCatch === 'function' &&
          !isAlreadyFailedLegacyErrorBoundary(instance))
      ) {
        const errorInfo = createCapturedValue(error, sourceFiber);
        const update = createClassErrorUpdate(
          fiber,
          errorInfo,
          (SyncLane: Lane),
        );
        enqueueUpdate(fiber, update, (SyncLane: Lane));
        const eventTime = requestEventTime();
        const root = markUpdateLaneFromFiberToRoot(fiber, (SyncLane: Lane));
        if (root !== null) {
          markRootUpdated(root, SyncLane, eventTime);
          ensureRootIsScheduled(root, eventTime);
        }
        return;
      }
    }
    fiber = fiber.return;
  }

  if (__DEV__) {
    console.error(
      'Internal React error: Attempted to capture a commit phase error ' +
        'inside a detached tree. This indicates a bug in React. Potential ' +
        'causes include deleting the same fiber more than once, committing an ' +
        'already-finished tree, or an inconsistent return pointer.\n\n' +
        'Error message:\n\n%s',
      error,
    );
  }
}

export function pingSuspendedRoot(
  root: FiberRoot,
  wakeable: Wakeable,
  pingedLanes: Lanes,
) {
  const pingCache = root.pingCache;
  if (pingCache !== null) {
    // The wakeable resolved, so we no longer need to memoize, because it will
    // never be thrown again.
    pingCache.delete(wakeable);
  }

  const eventTime = requestEventTime();
  markRootPinged(root, pingedLanes, eventTime);

  warnIfSuspenseResolutionNotWrappedWithActDEV(root);

  if (
    workInProgressRoot === root &&
    isSubsetOfLanes(workInProgressRootRenderLanes, pingedLanes)
  ) {
    // Received a ping at the same priority level at which we're currently
    // rendering. We might want to restart this render. This should mirror
    // the logic of whether or not a root suspends once it completes.

    // TODO: If we're rendering sync either due to Sync, Batched or expired,
    // we should probably never restart.

    // If we're suspended with delay, or if it's a retry, we'll always suspend
    // so we can always restart.
    if (
      workInProgressRootExitStatus === RootSuspendedWithDelay ||
      (workInProgressRootExitStatus === RootSuspended &&
        includesOnlyRetries(workInProgressRootRenderLanes) &&
        now() - globalMostRecentFallbackTime < FALLBACK_THROTTLE_MS)
    ) {
      // Restart from the root.
      prepareFreshStack(root, NoLanes);
    } else {
      // Even though we can't restart right now, we might get an
      // opportunity later. So we mark this render as having a ping.
      workInProgressRootPingedLanes = mergeLanes(
        workInProgressRootPingedLanes,
        pingedLanes,
      );
    }
  }

  ensureRootIsScheduled(root, eventTime);
}

function retryTimedOutBoundary(boundaryFiber: Fiber, retryLane: Lane) {
  // The boundary fiber (a Suspense component or SuspenseList component)
  // previously was rendered in its fallback state. One of the promises that
  // suspended it has resolved, which means at least part of the tree was
  // likely unblocked. Try rendering again, at a new lanes.
  if (retryLane === NoLane) {
    // TODO: Assign this to `suspenseState.retryLane`? to avoid
    // unnecessary entanglement?
    retryLane = requestRetryLane(boundaryFiber);
  }
  // TODO: Special case idle priority?
  const eventTime = requestEventTime();
  const root = markUpdateLaneFromFiberToRoot(boundaryFiber, retryLane);
  if (root !== null) {
    markRootUpdated(root, retryLane, eventTime);
    ensureRootIsScheduled(root, eventTime);
  }
}

export function retryDehydratedSuspenseBoundary(boundaryFiber: Fiber) {
  const suspenseState: null | SuspenseState = boundaryFiber.memoizedState;
  let retryLane = NoLane;
  if (suspenseState !== null) {
    retryLane = suspenseState.retryLane;
  }
  retryTimedOutBoundary(boundaryFiber, retryLane);
}

export function resolveRetryWakeable(boundaryFiber: Fiber, wakeable: Wakeable) {
  let retryLane = NoLane; // Default
  let retryCache: WeakSet<Wakeable> | Set<Wakeable> | null;
  if (enableSuspenseServerRenderer) {
    switch (boundaryFiber.tag) {
      case SuspenseComponent:
        retryCache = boundaryFiber.stateNode;
        const suspenseState: null | SuspenseState = boundaryFiber.memoizedState;
        if (suspenseState !== null) {
          retryLane = suspenseState.retryLane;
        }
        break;
      case SuspenseListComponent:
        retryCache = boundaryFiber.stateNode;
        break;
      default:
        throw new Error(
          'Pinged unknown suspense boundary type. ' +
            'This is probably a bug in React.',
        );
    }
  } else {
    retryCache = boundaryFiber.stateNode;
  }

  if (retryCache !== null) {
    // The wakeable resolved, so we no longer need to memoize, because it will
    // never be thrown again.
    retryCache.delete(wakeable);
  }

  retryTimedOutBoundary(boundaryFiber, retryLane);
}

// Computes the next Just Noticeable Difference (JND) boundary.
// The theory is that a person can't tell the difference between small differences in time.
// Therefore, if we wait a bit longer than necessary that won't translate to a noticeable
// difference in the experience. However, waiting for longer might mean that we can avoid
// showing an intermediate loading state. The longer we have already waited, the harder it
// is to tell small differences in time. Therefore, the longer we've already waited,
// the longer we can wait additionally. At some point we have to give up though.
// We pick a train model where the next boundary commits at a consistent schedule.
// These particular numbers are vague estimates. We expect to adjust them based on research.
function jnd(timeElapsed: number) {
  return timeElapsed < 120
    ? 120
    : timeElapsed < 480
    ? 480
    : timeElapsed < 1080
    ? 1080
    : timeElapsed < 1920
    ? 1920
    : timeElapsed < 3000
    ? 3000
    : timeElapsed < 4320
    ? 4320
    : ceil(timeElapsed / 1960) * 1960;
}

function checkForNestedUpdates() {
  if (nestedUpdateCount > NESTED_UPDATE_LIMIT) {
    nestedUpdateCount = 0;
    rootWithNestedUpdates = null;

    throw new Error(
      'Maximum update depth exceeded. This can happen when a component ' +
        'repeatedly calls setState inside componentWillUpdate or ' +
        'componentDidUpdate. React limits the number of nested updates to ' +
        'prevent infinite loops.',
    );
  }

  if (__DEV__) {
    if (nestedPassiveUpdateCount > NESTED_PASSIVE_UPDATE_LIMIT) {
      nestedPassiveUpdateCount = 0;
      console.error(
        'Maximum update depth exceeded. This can happen when a component ' +
          "calls setState inside useEffect, but useEffect either doesn't " +
          'have a dependency array, or one of the dependencies changes on ' +
          'every render.',
      );
    }
  }
}

function flushRenderPhaseStrictModeWarningsInDEV() {
  if (__DEV__) {
    ReactStrictModeWarnings.flushLegacyContextWarning();

    if (warnAboutDeprecatedLifecycles) {
      ReactStrictModeWarnings.flushPendingUnsafeLifecycleWarnings();
    }
  }
}

function commitDoubleInvokeEffectsInDEV(
  fiber: Fiber,
  hasPassiveEffects: boolean,
) {
  if (__DEV__ && enableStrictEffects) {
    // TODO (StrictEffects) Should we set a marker on the root if it contains strict effects
    // so we don't traverse unnecessarily? similar to subtreeFlags but just at the root level.
    // Maybe not a big deal since this is DEV only behavior.

    setCurrentDebugFiberInDEV(fiber);
    invokeEffectsInDev(fiber, MountLayoutDev, invokeLayoutEffectUnmountInDEV);
    if (hasPassiveEffects) {
      invokeEffectsInDev(
        fiber,
        MountPassiveDev,
        invokePassiveEffectUnmountInDEV,
      );
    }

    invokeEffectsInDev(fiber, MountLayoutDev, invokeLayoutEffectMountInDEV);
    if (hasPassiveEffects) {
      invokeEffectsInDev(fiber, MountPassiveDev, invokePassiveEffectMountInDEV);
    }
    resetCurrentDebugFiberInDEV();
  }
}

function invokeEffectsInDev(
  firstChild: Fiber,
  fiberFlags: Flags,
  invokeEffectFn: (fiber: Fiber) => void,
): void {
  if (__DEV__ && enableStrictEffects) {
    // We don't need to re-check StrictEffectsMode here.
    // This function is only called if that check has already passed.

    let current = firstChild;
    let subtreeRoot = null;
    while (current !== null) {
      const primarySubtreeFlag = current.subtreeFlags & fiberFlags;
      if (
        current !== subtreeRoot &&
        current.child !== null &&
        primarySubtreeFlag !== NoFlags
      ) {
        current = current.child;
      } else {
        if ((current.flags & fiberFlags) !== NoFlags) {
          invokeEffectFn(current);
        }

        if (current.sibling !== null) {
          current = current.sibling;
        } else {
          current = subtreeRoot = current.return;
        }
      }
    }
  }
}

let didWarnStateUpdateForNotYetMountedComponent: Set<string> | null = null;
function warnAboutUpdateOnNotYetMountedFiberInDEV(fiber) {
  if (__DEV__) {
    if ((executionContext & RenderContext) !== NoContext) {
      // We let the other warning about render phase updates deal with this one.
      return;
    }

    if (!(fiber.mode & ConcurrentMode)) {
      return;
    }

    const tag = fiber.tag;
    if (
      tag !== IndeterminateComponent &&
      tag !== HostRoot &&
      tag !== ClassComponent &&
      tag !== FunctionComponent &&
      tag !== ForwardRef &&
      tag !== MemoComponent &&
      tag !== SimpleMemoComponent
    ) {
      // Only warn for user-defined components, not internal ones like Suspense.
      return;
    }

    // We show the whole stack but dedupe on the top component's name because
    // the problematic code almost always lies inside that component.
    const componentName = getComponentNameFromFiber(fiber) || 'ReactComponent';
    if (didWarnStateUpdateForNotYetMountedComponent !== null) {
      if (didWarnStateUpdateForNotYetMountedComponent.has(componentName)) {
        return;
      }
      didWarnStateUpdateForNotYetMountedComponent.add(componentName);
    } else {
      didWarnStateUpdateForNotYetMountedComponent = new Set([componentName]);
    }

    const previousFiber = ReactCurrentFiberCurrent;
    try {
      setCurrentDebugFiberInDEV(fiber);
      console.error(
        "Can't perform a React state update on a component that hasn't mounted yet. " +
          'This indicates that you have a side-effect in your render function that ' +
          'asynchronously later calls tries to update the component. Move this work to ' +
          'useEffect instead.',
      );
    } finally {
      if (previousFiber) {
        setCurrentDebugFiberInDEV(fiber);
      } else {
        resetCurrentDebugFiberInDEV();
      }
    }
  }
}

let beginWork;
if (__DEV__ && replayFailedUnitOfWorkWithInvokeGuardedCallback) {
  const dummyFiber = null;
  beginWork = (current, unitOfWork, lanes) => {
    // If a component throws an error, we replay it again in a synchronously
    // dispatched event, so that the debugger will treat it as an uncaught
    // error See ReactErrorUtils for more information.

    // Before entering the begin phase, copy the work-in-progress onto a dummy
    // fiber. If beginWork throws, we'll use this to reset the state.
    const originalWorkInProgressCopy = assignFiberPropertiesInDEV(
      dummyFiber,
      unitOfWork,
    );
    try {
      return originalBeginWork(current, unitOfWork, lanes);
    } catch (originalError) {
      if (
        originalError !== null &&
        typeof originalError === 'object' &&
        typeof originalError.then === 'function'
      ) {
        // Don't replay promises. Treat everything else like an error.
        throw originalError;
      }

      // Keep this code in sync with handleError; any changes here must have
      // corresponding changes there.
      resetContextDependencies();
      resetHooksAfterThrow();
      // Don't reset current debug fiber, since we're about to work on the
      // same fiber again.

      // Unwind the failed stack frame
      unwindInterruptedWork(current, unitOfWork, workInProgressRootRenderLanes);

      // Restore the original properties of the fiber.
      assignFiberPropertiesInDEV(unitOfWork, originalWorkInProgressCopy);

      if (enableProfilerTimer && unitOfWork.mode & ProfileMode) {
        // Reset the profiler timer.
        startProfilerTimer(unitOfWork);
      }

      // Run beginWork again.
      invokeGuardedCallback(
        null,
        originalBeginWork,
        null,
        current,
        unitOfWork,
        lanes,
      );

      if (hasCaughtError()) {
        const replayError = clearCaughtError();
        if (
          typeof replayError === 'object' &&
          replayError !== null &&
          replayError._suppressLogging &&
          typeof originalError === 'object' &&
          originalError !== null &&
          !originalError._suppressLogging
        ) {
          // If suppressed, let the flag carry over to the original error which is the one we'll rethrow.
          originalError._suppressLogging = true;
        }
      }
      // We always throw the original error in case the second render pass is not idempotent.
      // This can happen if a memoized function or CommonJS module doesn't throw after first invocation.
      throw originalError;
    }
  };
} else {
  beginWork = originalBeginWork;
}

let didWarnAboutUpdateInRender = false;
let didWarnAboutUpdateInRenderForAnotherComponent;
if (__DEV__) {
  didWarnAboutUpdateInRenderForAnotherComponent = new Set();
}

function warnAboutRenderPhaseUpdatesInDEV(fiber) {
  if (__DEV__) {
    if (
      ReactCurrentDebugFiberIsRenderingInDEV &&
      !getIsUpdatingOpaqueValueInRenderPhaseInDEV()
    ) {
      switch (fiber.tag) {
        case FunctionComponent:
        case ForwardRef:
        case SimpleMemoComponent: {
          const renderingComponentName =
            (workInProgress && getComponentNameFromFiber(workInProgress)) ||
            'Unknown';
          // Dedupe by the rendering component because it's the one that needs to be fixed.
          const dedupeKey = renderingComponentName;
          if (!didWarnAboutUpdateInRenderForAnotherComponent.has(dedupeKey)) {
            didWarnAboutUpdateInRenderForAnotherComponent.add(dedupeKey);
            const setStateComponentName =
              getComponentNameFromFiber(fiber) || 'Unknown';
            console.error(
              'Cannot update a component (`%s`) while rendering a ' +
                'different component (`%s`). To locate the bad setState() call inside `%s`, ' +
                'follow the stack trace as described in https://reactjs.org/link/setstate-in-render',
              setStateComponentName,
              renderingComponentName,
              renderingComponentName,
            );
          }
          break;
        }
        case ClassComponent: {
          if (!didWarnAboutUpdateInRender) {
            console.error(
              'Cannot update during an existing state transition (such as ' +
                'within `render`). Render methods should be a pure ' +
                'function of props and state.',
            );
            didWarnAboutUpdateInRender = true;
          }
          break;
        }
      }
    }
  }
}

export function restorePendingUpdaters(root: FiberRoot, lanes: Lanes): void {
  if (enableUpdaterTracking) {
    if (isDevToolsPresent) {
      const memoizedUpdaters = root.memoizedUpdaters;
      memoizedUpdaters.forEach(schedulingFiber => {
        addFiberToLanesMap(root, schedulingFiber, lanes);
      });

      // This function intentionally does not clear memoized updaters.
      // Those may still be relevant to the current commit
      // and a future one (e.g. Suspense).
    }
  }
}

const fakeActCallbackNode = {};
function scheduleCallback(priorityLevel, callback) {
  if (__DEV__) {
    // If we're currently inside an `act` scope, bypass Scheduler and push to
    // the `act` queue instead.
    const actQueue = ReactCurrentActQueue.current;
    if (actQueue !== null) {
      actQueue.push(callback);
      return fakeActCallbackNode;
    } else {
      return Scheduler_scheduleCallback(priorityLevel, callback);
    }
  } else {
    // In production, always call Scheduler. This function will be stripped out.
    return Scheduler_scheduleCallback(priorityLevel, callback);
  }
}

function cancelCallback(callbackNode) {
  if (__DEV__ && callbackNode === fakeActCallbackNode) {
    return;
  }
  // In production, always call Scheduler. This function will be stripped out.
  return Scheduler_cancelCallback(callbackNode);
}

function shouldForceFlushFallbacksInDEV() {
  // Never force flush in production. This function should get stripped out.
  return __DEV__ && ReactCurrentActQueue.current !== null;
}

function warnIfUpdatesNotWrappedWithActDEV(fiber: Fiber): void {
  if (__DEV__) {
    if (fiber.mode & ConcurrentMode) {
      if (!isConcurrentActEnvironment()) {
        // Not in an act environment. No need to warn.
        return;
      }
    } else {
      // Legacy mode has additional cases where we suppress a warning.
      if (!isLegacyActEnvironment(fiber)) {
        // Not in an act environment. No need to warn.
        return;
      }
      if (executionContext !== NoContext) {
        // Legacy mode doesn't warn if the update is batched, i.e.
        // batchedUpdates or flushSync.
        return;
      }
      if (
        fiber.tag !== FunctionComponent &&
        fiber.tag !== ForwardRef &&
        fiber.tag !== SimpleMemoComponent
      ) {
        // For backwards compatibility with pre-hooks code, legacy mode only
        // warns for updates that originate from a hook.
        return;
      }
    }

    if (ReactCurrentActQueue.current === null) {
      const previousFiber = ReactCurrentFiberCurrent;
      try {
        setCurrentDebugFiberInDEV(fiber);
        console.error(
          'An update to %s inside a test was not wrapped in act(...).\n\n' +
            'When testing, code that causes React state updates should be ' +
            'wrapped into act(...):\n\n' +
            'act(() => {\n' +
            '  /* fire events that update state */\n' +
            '});\n' +
            '/* assert on the output */\n\n' +
            "This ensures that you're testing the behavior the user would see " +
            'in the browser.' +
            ' Learn more at https://reactjs.org/link/wrap-tests-with-act',
          getComponentNameFromFiber(fiber),
        );
      } finally {
        if (previousFiber) {
          setCurrentDebugFiberInDEV(fiber);
        } else {
          resetCurrentDebugFiberInDEV();
        }
      }
    }
  }
}

function warnIfSuspenseResolutionNotWrappedWithActDEV(root: FiberRoot): void {
  if (__DEV__) {
    if (
      root.tag !== LegacyRoot &&
      isConcurrentActEnvironment() &&
      ReactCurrentActQueue.current === null
    ) {
      console.error(
        'A suspended resource finished loading inside a test, but the event ' +
          'was not wrapped in act(...).\n\n' +
          'When testing, code that resolves suspended data should be wrapped ' +
          'into act(...):\n\n' +
          'act(() => {\n' +
          '  /* finish loading suspended data */\n' +
          '});\n' +
          '/* assert on the output */\n\n' +
          "This ensures that you're testing the behavior the user would see " +
          'in the browser.' +
          ' Learn more at https://reactjs.org/link/wrap-tests-with-act',
      );
    }
  }
}<|MERGE_RESOLUTION|>--- conflicted
+++ resolved
@@ -1251,16 +1251,13 @@
     // 确保root被调度了
     ensureRootIsScheduled(root, now());
     throw fatalError;
-  }
-<<<<<<< HEAD
-  //               一致的、连续的
-=======
 
   if (exitStatus === RootDidNotComplete) {
     throw new Error('Root did not complete. This is a bug in React.');
   }
 
->>>>>>> 4de99b3c
+}
+  //               一致的、连续的
   // We now have a consistent tree. Because this is a sync render, we
   // will commit it even if something suspended.
   // alternate属性已经渲染了 就等后面替换了
@@ -2125,12 +2122,7 @@
   // effects列表不为空就不断刷新effects
   if (subtreeHasEffects || rootHasEffect) {
     const prevTransition = ReactCurrentBatchConfig.transition;
-<<<<<<< HEAD
-    ReactCurrentBatchConfig.transition = 0;
-    // 先保存之前优先级
-=======
     ReactCurrentBatchConfig.transition = null;
->>>>>>> 4de99b3c
     const previousPriority = getCurrentUpdatePriority();
     // 设置成离散事件优先级
     setCurrentUpdatePriority(DiscreteEventPriority);
