/**
 * Copyright (c) Facebook, Inc. and its affiliates.
 *
 * This source code is licensed under the MIT license found in the
 * LICENSE file in the root directory of this source tree.
 *
 * @flow
 */

import type {Wakeable} from 'shared/ReactTypes';
import type {Fiber, FiberRoot} from './ReactInternalTypes';
import type {Lanes, Lane} from './ReactFiberLane.new';
import type {SuspenseState} from './ReactFiberSuspenseComponent.new';
import type {Flags} from './ReactFiberFlags';
import type {FunctionComponentUpdateQueue} from './ReactFiberHooks.new';
import type {EventPriority} from './ReactEventPriorities.new';
import type {
  PendingTransitionCallbacks,
  PendingBoundaries,
  Transition,
} from './ReactFiberTracingMarkerComponent.new';
import type {OffscreenInstance} from './ReactFiberOffscreenComponent';

import {
  warnAboutDeprecatedLifecycles,
  replayFailedUnitOfWorkWithInvokeGuardedCallback,
  enableCreateEventHandleAPI,
  enableProfilerTimer,
  enableProfilerCommitHooks,
  enableProfilerNestedUpdatePhase,
  enableProfilerNestedUpdateScheduledHook,
  deferRenderPhaseUpdateToNextBatch,
  enableDebugTracing,
  enableSchedulingProfiler,
  disableSchedulerTimeoutInWorkLoop,
  enableStrictEffects,
  skipUnmountedBoundaries,
  enableUpdaterTracking,
  enableCache,
  enableTransitionTracing,
} from 'shared/ReactFeatureFlags';
import ReactSharedInternals from 'shared/ReactSharedInternals';
import is from 'shared/objectIs';

import {
  // Aliased because `act` will override and push to an internal queue
  scheduleCallback as Scheduler_scheduleCallback,
  cancelCallback as Scheduler_cancelCallback,
  shouldYield,
  requestPaint,
  now,
  ImmediatePriority as ImmediateSchedulerPriority,
  UserBlockingPriority as UserBlockingSchedulerPriority,
  NormalPriority as NormalSchedulerPriority,
  IdlePriority as IdleSchedulerPriority,
} from './Scheduler';
import {
  flushSyncCallbacks,
  flushSyncCallbacksOnlyInLegacyMode,
  scheduleSyncCallback,
  scheduleLegacySyncCallback,
} from './ReactFiberSyncTaskQueue.new';
import {
  logCommitStarted,
  logCommitStopped,
  logLayoutEffectsStarted,
  logLayoutEffectsStopped,
  logPassiveEffectsStarted,
  logPassiveEffectsStopped,
  logRenderStarted,
  logRenderStopped,
} from './DebugTracing';

import {
  resetAfterCommit,
  scheduleTimeout,
  cancelTimeout,
  noTimeout,
  afterActiveInstanceBlur,
  getCurrentEventPriority,
  supportsMicrotasks,
  errorHydratingContainer,
  scheduleMicrotask,
} from './ReactFiberHostConfig';

import {
  createWorkInProgress,
  assignFiberPropertiesInDEV,
} from './ReactFiber.new';
import {isRootDehydrated} from './ReactFiberShellHydration';
import {didSuspendOrErrorWhileHydratingDEV} from './ReactFiberHydrationContext.new';
import {NoMode, ProfileMode, ConcurrentMode} from './ReactTypeOfMode';
import {
  HostRoot,
  IndeterminateComponent,
  ClassComponent,
  SuspenseComponent,
  SuspenseListComponent,
  OffscreenComponent,
  FunctionComponent,
  ForwardRef,
  MemoComponent,
  SimpleMemoComponent,
  Profiler,
} from './ReactWorkTags';
import {LegacyRoot} from './ReactRootTags';
import {
  NoFlags,
  Incomplete,
  StoreConsistency,
  HostEffectMask,
  ForceClientRender,
  BeforeMutationMask,
  MutationMask,
  LayoutMask,
  PassiveMask,
  MountPassiveDev,
  MountLayoutDev,
} from './ReactFiberFlags';
import {
  NoLanes,
  NoLane,
  SyncLane,
  NoTimestamp,
  claimNextTransitionLane,
  claimNextRetryLane,
  includesSomeLane,
  isSubsetOfLanes,
  mergeLanes,
  removeLanes,
  pickArbitraryLane,
  includesNonIdleWork,
  includesOnlyRetries,
  includesOnlyTransitions,
  includesBlockingLane,
  includesExpiredLane,
  getNextLanes,
  markStarvedLanesAsExpired,
  getLanesToRetrySynchronouslyOnError,
  getMostRecentEventTime,
  markRootUpdated,
  markRootSuspended as markRootSuspended_dontCallThisOneDirectly,
  markRootPinged,
  markRootEntangled,
  markRootFinished,
  getHighestPriorityLane,
  addFiberToLanesMap,
  movePendingFibersToMemoized,
  addTransitionToLanesMap,
  getTransitionsForLanes,
} from './ReactFiberLane.new';
import {
  DiscreteEventPriority,
  ContinuousEventPriority,
  DefaultEventPriority,
  IdleEventPriority,
  getCurrentUpdatePriority,
  setCurrentUpdatePriority,
  lowerEventPriority,
  lanesToEventPriority,
} from './ReactEventPriorities.new';
import {requestCurrentTransition, NoTransition} from './ReactFiberTransition';
import {beginWork as originalBeginWork} from './ReactFiberBeginWork.new';
import {completeWork} from './ReactFiberCompleteWork.new';
import {unwindWork, unwindInterruptedWork} from './ReactFiberUnwindWork.new';
import {
  throwException,
  createRootErrorUpdate,
  createClassErrorUpdate,
} from './ReactFiberThrow.new';
import {
  commitBeforeMutationEffects,
  commitLayoutEffects,
  commitMutationEffects,
  commitPassiveEffectDurations,
  commitPassiveMountEffects,
  commitPassiveUnmountEffects,
  invokeLayoutEffectMountInDEV,
  invokePassiveEffectMountInDEV,
  invokeLayoutEffectUnmountInDEV,
  invokePassiveEffectUnmountInDEV,
  reportUncaughtErrorInDEV,
} from './ReactFiberCommitWork.new';
import {enqueueUpdate} from './ReactFiberClassUpdateQueue.new';
import {resetContextDependencies} from './ReactFiberNewContext.new';
import {
  resetHooksAfterThrow,
  ContextOnlyDispatcher,
  getIsUpdatingOpaqueValueInRenderPhaseInDEV,
} from './ReactFiberHooks.new';
import {
  createCapturedValueAtFiber,
  type CapturedValue,
} from './ReactCapturedValue';
import {
  enqueueConcurrentRenderForLane,
  finishQueueingConcurrentUpdates,
  getConcurrentlyUpdatedLanes,
} from './ReactFiberConcurrentUpdates.new';

import {
  markNestedUpdateScheduled,
  recordCommitTime,
  resetNestedUpdateFlag,
  startProfilerTimer,
  stopProfilerTimerIfRunningAndRecordDelta,
  syncNestedUpdateFlag,
} from './ReactProfilerTimer.new';

// DEV stuff
import getComponentNameFromFiber from 'react-reconciler/src/getComponentNameFromFiber';
import ReactStrictModeWarnings from './ReactStrictModeWarnings.new';
import {
  isRendering as ReactCurrentDebugFiberIsRenderingInDEV,
  current as ReactCurrentFiberCurrent,
  resetCurrentFiber as resetCurrentDebugFiberInDEV,
  setCurrentFiber as setCurrentDebugFiberInDEV,
} from './ReactCurrentFiber';
import {
  invokeGuardedCallback,
  hasCaughtError,
  clearCaughtError,
} from 'shared/ReactErrorUtils';
import {
  isDevToolsPresent,
  markCommitStarted,
  markCommitStopped,
  markComponentRenderStopped,
  markComponentSuspended,
  markComponentErrored,
  markLayoutEffectsStarted,
  markLayoutEffectsStopped,
  markPassiveEffectsStarted,
  markPassiveEffectsStopped,
  markRenderStarted,
  markRenderYielded,
  markRenderStopped,
  onCommitRoot as onCommitRootDevTools,
  onPostCommitRoot as onPostCommitRootDevTools,
} from './ReactFiberDevToolsHook.new';
import {onCommitRoot as onCommitRootTestSelector} from './ReactTestSelectors';
import {releaseCache} from './ReactFiberCacheComponent.new';
import {
  isLegacyActEnvironment,
  isConcurrentActEnvironment,
} from './ReactFiberAct.new';
import {processTransitionCallbacks} from './ReactFiberTracingMarkerComponent.new';

const ceil = Math.ceil;

const {
  ReactCurrentDispatcher,
  ReactCurrentOwner,
  ReactCurrentBatchConfig,
  ReactCurrentActQueue,
} = ReactSharedInternals;

type ExecutionContext = number;

export const NoContext = /*             */ 0b000;
const BatchedContext = /*               */ 0b001;
const RenderContext = /*                */ 0b010;
const CommitContext = /*                */ 0b100;

type RootExitStatus = 0 | 1 | 2 | 3 | 4 | 5 | 6;
const RootInProgress = 0;
const RootFatalErrored = 1;
const RootErrored = 2;
const RootSuspended = 3;
const RootSuspendedWithDelay = 4;
const RootCompleted = 5;
const RootDidNotComplete = 6;

// Describes where we are in the React execution stack
let executionContext: ExecutionContext = NoContext;
// The root we're working on
let workInProgressRoot: FiberRoot | null = null;
// The fiber we're working on
let workInProgress: Fiber | null = null;
// The lanes we're rendering
let workInProgressRootRenderLanes: Lanes = NoLanes;

// A contextual version of workInProgressRootRenderLanes. It is a superset of
// the lanes that we started working on at the root. When we enter a subtree
// that is currently hidden, we add the lanes that would have committed if
// the hidden tree hadn't been deferred. This is modified by the
// HiddenContext module.
//
// Most things in the work loop should deal with workInProgressRootRenderLanes.
// Most things in begin/complete phases should deal with renderLanes.
export let renderLanes: Lanes = NoLanes;

// Whether to root completed, errored, suspended, etc.
let workInProgressRootExitStatus: RootExitStatus = RootInProgress;
// A fatal error, if one is thrown
let workInProgressRootFatalError: mixed = null;
// The work left over by components that were visited during this render. Only
// includes unprocessed updates, not work in bailed out children.
let workInProgressRootSkippedLanes: Lanes = NoLanes;
// Lanes that were updated (in an interleaved event) during this render.
let workInProgressRootInterleavedUpdatedLanes: Lanes = NoLanes;
// Lanes that were updated during the render phase (*not* an interleaved event).
let workInProgressRootRenderPhaseUpdatedLanes: Lanes = NoLanes;
// Lanes that were pinged (in an interleaved event) during this render.
let workInProgressRootPingedLanes: Lanes = NoLanes;
// Errors that are thrown during the render phase.
let workInProgressRootConcurrentErrors: Array<
  CapturedValue<mixed>,
> | null = null;
// These are errors that we recovered from without surfacing them to the UI.
// We will log them once the tree commits.
let workInProgressRootRecoverableErrors: Array<
  CapturedValue<mixed>,
> | null = null;

// The most recent time we committed a fallback. This lets us ensure a train
// model where we don't commit new loading states in too quick succession.
let globalMostRecentFallbackTime: number = 0;
const FALLBACK_THROTTLE_MS: number = 500;

// The absolute time for when we should start giving up on rendering
// more and prefer CPU suspense heuristics instead.
let workInProgressRootRenderTargetTime: number = Infinity;
// How long a render is supposed to take before we start following CPU
// suspense heuristics and opt out of rendering more content.
const RENDER_TIMEOUT_MS = 500;

let workInProgressTransitions: Array<Transition> | null = null;
export function getWorkInProgressTransitions() {
  return workInProgressTransitions;
}

let currentPendingTransitionCallbacks: PendingTransitionCallbacks | null = null;

export function addTransitionStartCallbackToPendingTransition(
  transition: Transition,
) {
  if (enableTransitionTracing) {
    if (currentPendingTransitionCallbacks === null) {
      currentPendingTransitionCallbacks = {
        transitionStart: [],
        transitionProgress: null,
        transitionComplete: null,
        markerProgress: null,
        markerComplete: null,
      };
    }

    if (currentPendingTransitionCallbacks.transitionStart === null) {
      currentPendingTransitionCallbacks.transitionStart = [];
    }

    currentPendingTransitionCallbacks.transitionStart.push(transition);
  }
}

export function addMarkerProgressCallbackToPendingTransition(
  markerName: string,
  transitions: Set<Transition>,
  pendingBoundaries: PendingBoundaries | null,
) {
  if (enableTransitionTracing) {
    if (currentPendingTransitionCallbacks === null) {
      currentPendingTransitionCallbacks = {
        transitionStart: null,
        transitionProgress: null,
        transitionComplete: null,
        markerProgress: new Map(),
        markerComplete: null,
      };
    }

    if (currentPendingTransitionCallbacks.markerProgress === null) {
      currentPendingTransitionCallbacks.markerProgress = new Map();
    }

    currentPendingTransitionCallbacks.markerProgress.set(markerName, {
      pendingBoundaries,
      transitions,
    });
  }
}

export function addMarkerCompleteCallbackToPendingTransition(
  markerName: string,
  transitions: Set<Transition>,
) {
  if (enableTransitionTracing) {
    if (currentPendingTransitionCallbacks === null) {
      currentPendingTransitionCallbacks = {
        transitionStart: null,
        transitionProgress: null,
        transitionComplete: null,
        markerProgress: null,
        markerComplete: new Map(),
      };
    }

    if (currentPendingTransitionCallbacks.markerComplete === null) {
      currentPendingTransitionCallbacks.markerComplete = new Map();
    }

    currentPendingTransitionCallbacks.markerComplete.set(
      markerName,
      transitions,
    );
  }
}

export function addTransitionProgressCallbackToPendingTransition(
  transition: Transition,
  boundaries: PendingBoundaries,
) {
  if (enableTransitionTracing) {
    if (currentPendingTransitionCallbacks === null) {
      currentPendingTransitionCallbacks = {
        transitionStart: null,
        transitionProgress: new Map(),
        transitionComplete: null,
        markerProgress: null,
        markerComplete: null,
      };
    }

    if (currentPendingTransitionCallbacks.transitionProgress === null) {
      currentPendingTransitionCallbacks.transitionProgress = new Map();
    }

    currentPendingTransitionCallbacks.transitionProgress.set(
      transition,
      boundaries,
    );
  }
}

export function addTransitionCompleteCallbackToPendingTransition(
  transition: Transition,
) {
  if (enableTransitionTracing) {
    if (currentPendingTransitionCallbacks === null) {
      currentPendingTransitionCallbacks = {
        transitionStart: null,
        transitionProgress: null,
        transitionComplete: [],
        markerProgress: null,
        markerComplete: null,
      };
    }

    if (currentPendingTransitionCallbacks.transitionComplete === null) {
      currentPendingTransitionCallbacks.transitionComplete = [];
    }

    currentPendingTransitionCallbacks.transitionComplete.push(transition);
  }
}

function resetRenderTimer() {
  workInProgressRootRenderTargetTime = now() + RENDER_TIMEOUT_MS;
}

export function getRenderTargetTime(): number {
  return workInProgressRootRenderTargetTime;
}

let hasUncaughtError = false;
let firstUncaughtError = null;
let legacyErrorBoundariesThatAlreadyFailed: Set<mixed> | null = null;

// Only used when enableProfilerNestedUpdateScheduledHook is true;
// to track which root is currently committing layout effects.
let rootCommittingMutationOrLayoutEffects: FiberRoot | null = null;

let rootDoesHavePassiveEffects: boolean = false;
let rootWithPendingPassiveEffects: FiberRoot | null = null;
let pendingPassiveEffectsLanes: Lanes = NoLanes;
let pendingPassiveProfilerEffects: Array<Fiber> = [];
let pendingPassiveEffectsRemainingLanes: Lanes = NoLanes;
let pendingPassiveTransitions: Array<Transition> | null = null;

// Use these to prevent an infinite loop of nested updates
const NESTED_UPDATE_LIMIT = 50;
let nestedUpdateCount: number = 0;
let rootWithNestedUpdates: FiberRoot | null = null;
let isFlushingPassiveEffects = false;
let didScheduleUpdateDuringPassiveEffects = false;

const NESTED_PASSIVE_UPDATE_LIMIT = 50;
let nestedPassiveUpdateCount: number = 0;
let rootWithPassiveNestedUpdates: FiberRoot | null = null;

// If two updates are scheduled within the same event, we should treat their
// event times as simultaneous, even if the actual clock time has advanced
// between the first and second call.
let currentEventTime: number = NoTimestamp;
let currentEventTransitionLane: Lanes = NoLanes;

let isRunningInsertionEffect = false;

export function getWorkInProgressRoot(): FiberRoot | null {
  return workInProgressRoot;
}

export function getWorkInProgressRootRenderLanes(): Lanes {
  return workInProgressRootRenderLanes;
}

export function requestEventTime() {
  if ((executionContext & (RenderContext | CommitContext)) !== NoContext) {
    // We're inside React, so it's fine to read the actual time.
    return now();
  }
  // We're not inside React, so we may be in the middle of a browser event.
  if (currentEventTime !== NoTimestamp) {
    // Use the same start time for all updates until we enter React again.
    return currentEventTime;
  }
  // This is the first update since React yielded. Compute a new start time.
  currentEventTime = now();
  return currentEventTime;
}

export function getCurrentTime() {
  return now();
}

export function requestUpdateLane(fiber: Fiber): Lane {
  // Special cases
  const mode = fiber.mode;
  if ((mode & ConcurrentMode) === NoMode) {
    return (SyncLane: Lane);
  } else if (
    !deferRenderPhaseUpdateToNextBatch &&
    (executionContext & RenderContext) !== NoContext &&
    workInProgressRootRenderLanes !== NoLanes
  ) {
    // This is a render phase update. These are not officially supported. The
    // old behavior is to give this the same "thread" (lanes) as
    // whatever is currently rendering. So if you call `setState` on a component
    // that happens later in the same render, it will flush. Ideally, we want to
    // remove the special case and treat them as if they came from an
    // interleaved event. Regardless, this pattern is not officially supported.
    // This behavior is only a fallback. The flag only exists until we can roll
    // out the setState warning, since existing code might accidentally rely on
    // the current behavior.
    return pickArbitraryLane(workInProgressRootRenderLanes);
  }

  const isTransition = requestCurrentTransition() !== NoTransition;
  if (isTransition) {
    if (__DEV__ && ReactCurrentBatchConfig.transition !== null) {
      const transition = ReactCurrentBatchConfig.transition;
      if (!transition._updatedFibers) {
        transition._updatedFibers = new Set();
      }

      transition._updatedFibers.add(fiber);
    }
    // The algorithm for assigning an update to a lane should be stable for all
    // updates at the same priority within the same event. To do this, the
    // inputs to the algorithm must be the same.
    //
    // The trick we use is to cache the first of each of these inputs within an
    // event. Then reset the cached values once we can be sure the event is
    // over. Our heuristic for that is whenever we enter a concurrent work loop.
    if (currentEventTransitionLane === NoLane) {
      // All transitions within the same event are assigned the same lane.
      currentEventTransitionLane = claimNextTransitionLane();
    }
    return currentEventTransitionLane;
  }

  // Updates originating inside certain React methods, like flushSync, have
  // their priority set by tracking it with a context variable.
  //
  // The opaque type returned by the host config is internally a lane, so we can
  // use that directly.
  // TODO: Move this type conversion to the event priority module.
  const updateLane: Lane = (getCurrentUpdatePriority(): any);
  if (updateLane !== NoLane) {
    return updateLane;
  }

  // This update originated outside React. Ask the host environment for an
  // appropriate priority, based on the type of event.
  //
  // The opaque type returned by the host config is internally a lane, so we can
  // use that directly.
  // TODO: Move this type conversion to the event priority module.
  const eventLane: Lane = (getCurrentEventPriority(): any);
  return eventLane;
}

function requestRetryLane(fiber: Fiber) {
  // This is a fork of `requestUpdateLane` designed specifically for Suspense
  // "retries" — a special update that attempts to flip a Suspense boundary
  // from its placeholder state to its primary/resolved state.

  // Special cases
  const mode = fiber.mode;
  if ((mode & ConcurrentMode) === NoMode) {
    return (SyncLane: Lane);
  }

  return claimNextRetryLane();
}

export function scheduleUpdateOnFiber(
  root: FiberRoot,
  fiber: Fiber,
  lane: Lane,
  eventTime: number,
<<<<<<< HEAD
): FiberRoot | null {
  // check if there is infinite update such as declare a setState in render function
  // this could cause nested update
  checkForNestedUpdates();

  // give a lane priority to current fiber and find the fiberRoot for this fiber
  // the most important part of this step is to confirm lane's existing on each fiber node
  // if the lane exists no mater what kind of lane, this means current fiber need to be updated
  const root = markUpdateLaneFromFiberToRoot(fiber, lane);
  if (root === null) {
    return null;
=======
) {
  if (__DEV__) {
    if (isRunningInsertionEffect) {
      console.error('useInsertionEffect must not schedule updates.');
    }
  }

  if (__DEV__) {
    if (isFlushingPassiveEffects) {
      didScheduleUpdateDuringPassiveEffects = true;
    }
>>>>>>> 2c7dea73
  }

  // set current lane to the current fiber object
  // Mark that the root has a pending update.
  markRootUpdated(root, lane, eventTime);

  if (
    (executionContext & RenderContext) !== NoLanes &&
    root === workInProgressRoot
  ) {
    // This update was dispatched during the render phase. This is a mistake
    // if the update originates from user space (with the exception of local
    // hook updates, which are handled differently and don't reach this
    // function), but there are some internal React features that use this as
    // an implementation detail, like selective hydration.
    warnAboutRenderPhaseUpdatesInDEV(fiber);

    // Track lanes that were updated during the render phase
    workInProgressRootRenderPhaseUpdatedLanes = mergeLanes(
      workInProgressRootRenderPhaseUpdatedLanes,
      lane,
    );
  } else {
    // This is a normal update, scheduled from outside the render phase. For
    // example, during an input event.
    if (enableUpdaterTracking) {
      if (isDevToolsPresent) {
        addFiberToLanesMap(root, fiber, lane);
      }
    }

    warnIfUpdatesNotWrappedWithActDEV(fiber);

    if (enableProfilerTimer && enableProfilerNestedUpdateScheduledHook) {
      if (
        (executionContext & CommitContext) !== NoContext &&
        root === rootCommittingMutationOrLayoutEffects
      ) {
        if (fiber.mode & ProfileMode) {
          let current = fiber;
          while (current !== null) {
            if (current.tag === Profiler) {
              const {id, onNestedUpdateScheduled} = current.memoizedProps;
              if (typeof onNestedUpdateScheduled === 'function') {
                onNestedUpdateScheduled(id);
              }
            }
            current = current.return;
          }
        }
      }
    }

    if (enableTransitionTracing) {
      const transition = ReactCurrentBatchConfig.transition;
      if (transition !== null && transition.name != null) {
        if (transition.startTime === -1) {
          transition.startTime = now();
        }

        addTransitionToLanesMap(root, transition, lane);
      }
    }

    if (root === workInProgressRoot) {
      // Received an update to a tree that's in the middle of rendering. Mark
      // that there was an interleaved update work on this root. Unless the
      // `deferRenderPhaseUpdateToNextBatch` flag is off and this is a render
      // phase update. In that case, we don't treat render phase updates as if
      // they were interleaved, for backwards compat reasons.
      if (
        deferRenderPhaseUpdateToNextBatch ||
        (executionContext & RenderContext) === NoContext
      ) {
        workInProgressRootInterleavedUpdatedLanes = mergeLanes(
          workInProgressRootInterleavedUpdatedLanes,
          lane,
        );
      }
      if (workInProgressRootExitStatus === RootSuspendedWithDelay) {
        // The root already suspended with a delay, which means this render
        // definitely won't finish. Since we have a new update, let's mark it as
        // suspended now, right before marking the incoming update. This has the
        // effect of interrupting the current render and switching to the update.
        // TODO: Make sure this doesn't override pings that happen while we've
        // already started rendering.
        markRootSuspended(root, workInProgressRootRenderLanes);
      }
    }

    ensureRootIsScheduled(root, eventTime);
    if (
      lane === SyncLane &&
      executionContext === NoContext &&
      (fiber.mode & ConcurrentMode) === NoMode &&
      // Treat `act` as if it's inside `batchedUpdates`, even in legacy mode.
      !(__DEV__ && ReactCurrentActQueue.isBatchingLegacy)
    ) {
      // Flush the synchronous work now, unless we're already working or inside
      // a batch. This is intentionally inside scheduleUpdateOnFiber instead of
      // scheduleCallbackForFiber to preserve the ability to schedule a callback
      // without immediately flushing it. We only do this for user-initiated
      // updates, to preserve historical behavior of legacy mode.
      resetRenderTimer();
      flushSyncCallbacksOnlyInLegacyMode();
    }
  }
}

export function scheduleInitialHydrationOnRoot(
  root: FiberRoot,
  lane: Lane,
  eventTime: number,
) {
  // This is a special fork of scheduleUpdateOnFiber that is only used to
  // schedule the initial hydration of a root that has just been created. Most
  // of the stuff in scheduleUpdateOnFiber can be skipped.
  //
  // The main reason for this separate path, though, is to distinguish the
  // initial children from subsequent updates. In fully client-rendered roots
  // (createRoot instead of hydrateRoot), all top-level renders are modeled as
  // updates, but hydration roots are special because the initial render must
  // match what was rendered on the server.
  const current = root.current;
  current.lanes = lane;
  markRootUpdated(root, lane, eventTime);
  ensureRootIsScheduled(root, eventTime);
}

<<<<<<< HEAD
// This is split into a separate function so we can mark a fiber with pending
// work without treating it as a typical update that originates from an event;
// e.g. retrying a Suspense boundary isn't an update, but it does schedule work
// on a fiber.
function markUpdateLaneFromFiberToRoot(
  sourceFiber: Fiber,
  lane: Lane,
): FiberRoot | null {
  // Update the source fiber's lanes
  sourceFiber.lanes = mergeLanes(sourceFiber.lanes, lane);
  // if this fiber has a alternate get it and set a lane for it
  let alternate = sourceFiber.alternate;
  if (alternate !== null) {
    alternate.lanes = mergeLanes(alternate.lanes, lane);
  }
  if (__DEV__) {
    if (
      alternate === null &&
      (sourceFiber.flags & (Placement | Hydrating)) !== NoFlags
    ) {
      warnAboutUpdateOnNotYetMountedFiberInDEV(sourceFiber);
    }
  }
  // Walk the parent path to the root and update the child lanes.
  let node = sourceFiber;
  let parent = sourceFiber.return;
  // resurse the parent fiber and add lanes for parent and alternate until it is root fiber
  while (parent !== null) {
    parent.childLanes = mergeLanes(parent.childLanes, lane);
    alternate = parent.alternate;
    if (alternate !== null) {
      alternate.childLanes = mergeLanes(alternate.childLanes, lane);
    } else {
      if (__DEV__) {
        if ((parent.flags & (Placement | Hydrating)) !== NoFlags) {
          warnAboutUpdateOnNotYetMountedFiberInDEV(sourceFiber);
        }
      }
    }
    // this step is to get the root fiber
    node = parent;
    parent = parent.return;
  }
  if (node.tag === HostRoot) {
    // get the FiberRoot and return
    const root: FiberRoot = node.stateNode;
    return root;
  } else {
    return null;
  }
}

export function isInterleavedUpdate(fiber: Fiber, lane: Lane) {
=======
export function isUnsafeClassRenderPhaseUpdate(fiber: Fiber) {
  // Check if this is a render phase update. Only called by class components,
  // which special (deprecated) behavior for UNSAFE_componentWillReceive props.
>>>>>>> 2c7dea73
  return (
    // TODO: Remove outdated deferRenderPhaseUpdateToNextBatch experiment. We
    // decided not to enable it.
    (!deferRenderPhaseUpdateToNextBatch ||
      (fiber.mode & ConcurrentMode) === NoMode) &&
    (executionContext & RenderContext) !== NoContext
  );
}

// Use this function to schedule a task for a root. There's only one task per
// root; if a task was already scheduled, we'll check to make sure the priority
// of the existing task is the same as the priority of the next level that the
// root has work on. This function is called on every update, and right before
// exiting a task.
function ensureRootIsScheduled(root: FiberRoot, currentTime: number) {
  const existingCallbackNode = root.callbackNode;

  // Check if any lanes are being starved by other work. If so, mark them as
  // expired so we know to work on those next.
  markStarvedLanesAsExpired(root, currentTime);

  // Determine the next lanes to work on, and their priority.
  const nextLanes = getNextLanes(
    root,
    root === workInProgressRoot ? workInProgressRootRenderLanes : NoLanes,
  );

  if (nextLanes === NoLanes) {
    // Special case: There's nothing to work on.
    if (existingCallbackNode !== null) {
      cancelCallback(existingCallbackNode);
    }
    root.callbackNode = null;
    root.callbackPriority = NoLane;
    return;
  }
  // finish the work with highest priority fisrt
  // We use the highest priority lane to represent the priority of the callback.
  const newCallbackPriority = getHighestPriorityLane(nextLanes);

  // Check if there's an existing task. We may be able to reuse it.
  const existingCallbackPriority = root.callbackPriority;
  if (
    // 当前任务和之前一样的优先级 则直接返回不需要调度
    existingCallbackPriority === newCallbackPriority &&
    // Special case related to `act`. If the currently scheduled task is a
    // Scheduler task, rather than an `act` task, cancel it and re-scheduled
    // on the `act` queue.
    !(
      __DEV__ &&
      ReactCurrentActQueue.current !== null &&
      existingCallbackNode !== fakeActCallbackNode
    )
  ) {
    if (__DEV__) {
      // If we're going to re-use an existing task, it needs to exist.
      // Assume that discrete update microtasks are non-cancellable and null.
      // TODO: Temporary until we confirm this warning is not fired.
      if (
        existingCallbackNode == null &&
        existingCallbackPriority !== SyncLane
      ) {
        console.error(
          'Expected scheduled callback to exist. This error is likely caused by a bug in React. Please file an issue.',
        );
      }
    }
    // The priority hasn't changed. We can reuse the existing task. Exit.
    return;
  }

  // here it means current task has a higher level priority so the previous job should be cancled
  // and create a new one
  if (existingCallbackNode != null) {
    // Cancel the existing callback. We'll schedule a new one below.
    cancelCallback(existingCallbackNode);
  }

  // Schedule a new callback.
  let newCallbackNode;
  // 同步优先级处理逻辑
  // 同步任务 不走调度器路线 因为同步任务优先级都特别高 走调度可能被suspense 所以不能走调度器
  if (newCallbackPriority === SyncLane) {
    // Special case: Sync React callbacks are scheduled on a special
    // internal queue
    // legacy模式下处理逻辑
    if (root.tag === LegacyRoot) {
      if (__DEV__ && ReactCurrentActQueue.isBatchingLegacy !== null) {
        ReactCurrentActQueue.didScheduleLegacyUpdate = true;
      }
      // push task into the synQueue
      // deal legacy and sync mode task which is under blocking mode
      scheduleLegacySyncCallback(performSyncWorkOnRoot.bind(null, root));
      // 非legacy模式处理逻辑
    } else {
      // deal the task which is only in sync mode
      scheduleSyncCallback(performSyncWorkOnRoot.bind(null, root));
    }
    // 支持微任务走微任务
    if (supportsMicrotasks) {
      // Flush the queue in a microtask.
      if (__DEV__ && ReactCurrentActQueue.current !== null) {
        // Inside `act`, use our internal `act` queue so that these get flushed
        // at the end of the current scope even when using the sync version
        // of `act`.
        ReactCurrentActQueue.current.push(flushSyncCallbacks);
      } else {
        scheduleMicrotask(() => {
          // In Safari, appending an iframe forces microtasks to run.
          // https://github.com/facebook/react/issues/22459
          // We don't support running callbacks in the middle of render
          // or commit so we need to check against that.
          if (
            (executionContext & (RenderContext | CommitContext)) ===
            NoContext
          ) {
            // Note that this would still prematurely flush the callbacks
            // if this happens outside render or commit phase (e.g. in an event).
            flushSyncCallbacks();
          }
        });
      }
    } else {
      // Flush the queue in an Immediate task.
      scheduleCallback(ImmediateSchedulerPriority, flushSyncCallbacks);
    }
    // 重置
    newCallbackNode = null;
    // 异步任务调度逻辑
  } else {
    let schedulerPriorityLevel;
    // lanes转event priority
    switch (lanesToEventPriority(nextLanes)) {
      // 离散事件
      case DiscreteEventPriority:
        schedulerPriorityLevel = ImmediateSchedulerPriority;
        break;
        // 连续事件
      case ContinuousEventPriority:
        schedulerPriorityLevel = UserBlockingSchedulerPriority;
        break;
        // 默认事件
      case DefaultEventPriority:
        schedulerPriorityLevel = NormalSchedulerPriority;
        break;
        // idle
      case IdleEventPriority:
        schedulerPriorityLevel = IdleSchedulerPriority;
        break;
      default:
        schedulerPriorityLevel = NormalSchedulerPriority;
        break;
    }
    // 返回的是unstable_scheduledCallback生成的task
    // var newTask = {
    //   id: taskIdCounter++,
    //   callback,
    //   priorityLevel,
    //   startTime,
    //   expirationTime,
    //   sortIndex: -1,
    // };
    newCallbackNode = scheduleCallback(
      schedulerPriorityLevel,
      performConcurrentWorkOnRoot.bind(null, root),
    );
  }

  root.callbackPriority = newCallbackPriority;
  root.callbackNode = newCallbackNode;
}

// This is the entry point for every concurrent task, i.e. anything that
// goes through Scheduler.
function performConcurrentWorkOnRoot(root, didTimeout) {
  if (enableProfilerTimer && enableProfilerNestedUpdatePhase) {
    resetNestedUpdateFlag();
  }

  // Since we know we're in a React event, we can clear the current
  // event time. The next update will compute a new event time.
  // 当前是react事件，清楚当前时间，重新计算
  currentEventTime = NoTimestamp;
  currentEventTransitionLane = NoLanes;

  if ((executionContext & (RenderContext | CommitContext)) !== NoContext) {
    throw new Error('Should not already be working.');
  }

  // Flush any pending passive effects before deciding which lanes to work on,
  // in case they schedule additional work.
  const originalCallbackNode = root.callbackNode;
  // flush这个还没搞懂
  const didFlushPassiveEffects = flushPassiveEffects();
  if (didFlushPassiveEffects) {
    // Something in the passive effect phase may have canceled the current task.
    // Check if the task node for this root was changed.
    if (root.callbackNode !== originalCallbackNode) {
      // The current task was canceled. Exit. We don't need to call
      // `ensureRootIsScheduled` because the check above implies either that
      // there's a new task, or that there's no remaining work on this root.
      return null;
    } else {
      // Current task was not canceled. Continue.
    }
  }

  // Determine the next lanes to work on, using the fields stored
  // on the root.
  let lanes = getNextLanes(
    root,
    root === workInProgressRoot ? workInProgressRootRenderLanes : NoLanes,
  );
  // 没有任务直接返回
  if (lanes === NoLanes) {
    // Defensive coding. This is never expected to happen.
    return null;
  }

  // We disable time-slicing in some cases: if the work has been CPU-bound
  // for too long ("expired" work, to prevent starvation), or we're in
  // sync-updates-by-default mode.
  // TODO: We only check `didTimeout` defensively, to account for a Scheduler
  // bug we're still investigating. Once the bug in Scheduler is fixed,
  // we can remove this, since we track expiration ourselves.
  // 不包含blocking lane和expired lane还有其他情况下才支持时间分片
  // 重点需要了解了解 blocking node expired lane什么的 有啥区别
  const shouldTimeSlice =
    !includesBlockingLane(root, lanes) &&
    !includesExpiredLane(root, lanes) &&
    (disableSchedulerTimeoutInWorkLoop || !didTimeout);
    // 符合要求走并发模式 不符合走同步模式
    // 拿到结果 下面逻辑和同步模式差不多类似
  let exitStatus = shouldTimeSlice
    ? renderRootConcurrent(root, lanes)
    : renderRootSync(root, lanes);
  if (exitStatus !== RootInProgress) {
    if (exitStatus === RootErrored) {
      // If something threw an error, try rendering one more time. We'll
      // render synchronously to block concurrent data mutations, and we'll
      // includes all pending updates are included. If it still fails after
      // the second attempt, we'll give up and commit the resulting tree.
      const errorRetryLanes = getLanesToRetrySynchronouslyOnError(root);
      if (errorRetryLanes !== NoLanes) {
        lanes = errorRetryLanes;
        exitStatus = recoverFromConcurrentError(root, errorRetryLanes);
      }
    }
    if (exitStatus === RootFatalErrored) {
      const fatalError = workInProgressRootFatalError;
      prepareFreshStack(root, NoLanes);
      markRootSuspended(root, lanes);
      ensureRootIsScheduled(root, now());
      throw fatalError;
    }

    if (exitStatus === RootDidNotComplete) {
      // The render unwound without completing the tree. This happens in special
      // cases where need to exit the current render without producing a
      // consistent tree or committing.
      //
      // This should only happen during a concurrent render, not a discrete or
      // synchronous update. We should have already checked for this when we
      // unwound the stack.
      markRootSuspended(root, lanes);
    } else {
      // The render completed.

      // Check if this render may have yielded to a concurrent event, and if so,
      // confirm that any newly rendered stores are consistent.
      // TODO: It's possible that even a concurrent render may never have yielded
      // to the main thread, if it was fast enough, or if it expired. We could
      // skip the consistency check in that case, too.
      const renderWasConcurrent = !includesBlockingLane(root, lanes);
      const finishedWork: Fiber = (root.current.alternate: any);
      if (
        renderWasConcurrent &&
        !isRenderConsistentWithExternalStores(finishedWork)
      ) {
        // A store was mutated in an interleaved event. Render again,
        // synchronously, to block further mutations.
        exitStatus = renderRootSync(root, lanes);

        // We need to check again if something threw
        if (exitStatus === RootErrored) {
          const errorRetryLanes = getLanesToRetrySynchronouslyOnError(root);
          if (errorRetryLanes !== NoLanes) {
            lanes = errorRetryLanes;
            exitStatus = recoverFromConcurrentError(root, errorRetryLanes);
            // We assume the tree is now consistent because we didn't yield to any
            // concurrent events.
          }
        }
        if (exitStatus === RootFatalErrored) {
          const fatalError = workInProgressRootFatalError;
          prepareFreshStack(root, NoLanes);
          markRootSuspended(root, lanes);
          ensureRootIsScheduled(root, now());
          throw fatalError;
        }
      }

      // We now have a consistent tree. The next step is either to commit it,
      // or, if something suspended, wait to commit it after a timeout.
      root.finishedWork = finishedWork;
      root.finishedLanes = lanes;
      finishConcurrentRender(root, exitStatus, lanes);
    }
  }

  ensureRootIsScheduled(root, now());
  if (root.callbackNode === originalCallbackNode) {
    // The task node scheduled for this root is the same one that's
    // currently executed. Need to return a continuation.
    return performConcurrentWorkOnRoot.bind(null, root);
  }
  return null;
}

function recoverFromConcurrentError(root, errorRetryLanes) {
  // If an error occurred during hydration, discard server response and fall
  // back to client side render.

  // Before rendering again, save the errors from the previous attempt.
  const errorsFromFirstAttempt = workInProgressRootConcurrentErrors;

  if (isRootDehydrated(root)) {
    // The shell failed to hydrate. Set a flag to force a client rendering
    // during the next attempt. To do this, we call prepareFreshStack now
    // to create the root work-in-progress fiber. This is a bit weird in terms
    // of factoring, because it relies on renderRootSync not calling
    // prepareFreshStack again in the call below, which happens because the
    // root and lanes haven't changed.
    //
    // TODO: I think what we should do is set ForceClientRender inside
    // throwException, like we do for nested Suspense boundaries. The reason
    // it's here instead is so we can switch to the synchronous work loop, too.
    // Something to consider for a future refactor.
    const rootWorkInProgress = prepareFreshStack(root, errorRetryLanes);
    rootWorkInProgress.flags |= ForceClientRender;
    if (__DEV__) {
      errorHydratingContainer(root.containerInfo);
    }
  }

  const exitStatus = renderRootSync(root, errorRetryLanes);
  if (exitStatus !== RootErrored) {
    // Successfully finished rendering on retry

    // The errors from the failed first attempt have been recovered. Add
    // them to the collection of recoverable errors. We'll log them in the
    // commit phase.
    const errorsFromSecondAttempt = workInProgressRootRecoverableErrors;
    workInProgressRootRecoverableErrors = errorsFromFirstAttempt;
    // The errors from the second attempt should be queued after the errors
    // from the first attempt, to preserve the causal sequence.
    if (errorsFromSecondAttempt !== null) {
      queueRecoverableErrors(errorsFromSecondAttempt);
    }
  } else {
    // The UI failed to recover.
  }
  return exitStatus;
}

export function queueRecoverableErrors(errors: Array<CapturedValue<mixed>>) {
  if (workInProgressRootRecoverableErrors === null) {
    workInProgressRootRecoverableErrors = errors;
  } else {
    workInProgressRootRecoverableErrors.push.apply(
      workInProgressRootRecoverableErrors,
      errors,
    );
  }
}

function finishConcurrentRender(root, exitStatus, lanes) {
  switch (exitStatus) {
    case RootInProgress:
    case RootFatalErrored: {
      throw new Error('Root did not complete. This is a bug in React.');
    }
    // Flow knows about invariant, so it complains if I add a break
    // statement, but eslint doesn't know about invariant, so it complains
    // if I do. eslint-disable-next-line no-fallthrough
    case RootErrored: {
      // We should have already attempted to retry this tree. If we reached
      // this point, it errored again. Commit it.
      commitRoot(
        root,
        workInProgressRootRecoverableErrors,
        workInProgressTransitions,
      );
      break;
    }
    case RootSuspended: {
      markRootSuspended(root, lanes);

      // We have an acceptable loading state. We need to figure out if we
      // should immediately commit it or wait a bit.

      if (
        includesOnlyRetries(lanes) &&
        // do not delay if we're inside an act() scope
        !shouldForceFlushFallbacksInDEV()
      ) {
        // This render only included retries, no updates. Throttle committing
        // retries so that we don't show too many loading states too quickly.
        const msUntilTimeout =
          globalMostRecentFallbackTime + FALLBACK_THROTTLE_MS - now();
        // Don't bother with a very short suspense time.
        if (msUntilTimeout > 10) {
          const nextLanes = getNextLanes(root, NoLanes);
          if (nextLanes !== NoLanes) {
            // There's additional work on this root.
            break;
          }
          const suspendedLanes = root.suspendedLanes;
          if (!isSubsetOfLanes(suspendedLanes, lanes)) {
            // We should prefer to render the fallback of at the last
            // suspended level. Ping the last suspended level to try
            // rendering it again.
            // FIXME: What if the suspended lanes are Idle? Should not restart.
            const eventTime = requestEventTime();
            markRootPinged(root, suspendedLanes, eventTime);
            break;
          }

          // The render is suspended, it hasn't timed out, and there's no
          // lower priority work to do. Instead of committing the fallback
          // immediately, wait for more data to arrive.
          root.timeoutHandle = scheduleTimeout(
            commitRoot.bind(
              null,
              root,
              workInProgressRootRecoverableErrors,
              workInProgressTransitions,
            ),
            msUntilTimeout,
          );
          break;
        }
      }
      // The work expired. Commit immediately.
      commitRoot(
        root,
        workInProgressRootRecoverableErrors,
        workInProgressTransitions,
      );
      break;
    }
    case RootSuspendedWithDelay: {
      markRootSuspended(root, lanes);

      if (includesOnlyTransitions(lanes)) {
        // This is a transition, so we should exit without committing a
        // placeholder and without scheduling a timeout. Delay indefinitely
        // until we receive more data.
        break;
      }

      if (!shouldForceFlushFallbacksInDEV()) {
        // This is not a transition, but we did trigger an avoided state.
        // Schedule a placeholder to display after a short delay, using the Just
        // Noticeable Difference.
        // TODO: Is the JND optimization worth the added complexity? If this is
        // the only reason we track the event time, then probably not.
        // Consider removing.

        const mostRecentEventTime = getMostRecentEventTime(root, lanes);
        const eventTimeMs = mostRecentEventTime;
        const timeElapsedMs = now() - eventTimeMs;
        const msUntilTimeout = jnd(timeElapsedMs) - timeElapsedMs;

        // Don't bother with a very short suspense time.
        if (msUntilTimeout > 10) {
          // Instead of committing the fallback immediately, wait for more data
          // to arrive.
          root.timeoutHandle = scheduleTimeout(
            commitRoot.bind(
              null,
              root,
              workInProgressRootRecoverableErrors,
              workInProgressTransitions,
            ),
            msUntilTimeout,
          );
          break;
        }
      }

      // Commit the placeholder.
      commitRoot(
        root,
        workInProgressRootRecoverableErrors,
        workInProgressTransitions,
      );
      break;
    }
    case RootCompleted: {
      // The work completed. Ready to commit.
      commitRoot(
        root,
        workInProgressRootRecoverableErrors,
        workInProgressTransitions,
      );
      break;
    }
    default: {
      throw new Error('Unknown root exit status.');
    }
  }
}

function isRenderConsistentWithExternalStores(finishedWork: Fiber): boolean {
  // Search the rendered tree for external store reads, and check whether the
  // stores were mutated in a concurrent event. Intentionally using an iterative
  // loop instead of recursion so we can exit early.
  let node: Fiber = finishedWork;
  while (true) {
    if (node.flags & StoreConsistency) {
      const updateQueue: FunctionComponentUpdateQueue | null = (node.updateQueue: any);
      if (updateQueue !== null) {
        const checks = updateQueue.stores;
        if (checks !== null) {
          for (let i = 0; i < checks.length; i++) {
            const check = checks[i];
            const getSnapshot = check.getSnapshot;
            const renderedValue = check.value;
            try {
              if (!is(getSnapshot(), renderedValue)) {
                // Found an inconsistent store.
                return false;
              }
            } catch (error) {
              // If `getSnapshot` throws, return `false`. This will schedule
              // a re-render, and the error will be rethrown during render.
              return false;
            }
          }
        }
      }
    }
    const child = node.child;
    if (node.subtreeFlags & StoreConsistency && child !== null) {
      child.return = node;
      node = child;
      continue;
    }
    if (node === finishedWork) {
      return true;
    }
    while (node.sibling === null) {
      if (node.return === null || node.return === finishedWork) {
        return true;
      }
      node = node.return;
    }
    node.sibling.return = node.return;
    node = node.sibling;
  }
  // Flow doesn't know this is unreachable, but eslint does
  // eslint-disable-next-line no-unreachable
  return true;
}

function markRootSuspended(root, suspendedLanes) {
  // When suspending, we should always exclude lanes that were pinged or (more
  // rarely, since we try to avoid it) updated during the render phase.
  // TODO: Lol maybe there's a better way to factor this besides this
  // obnoxiously named function :)
  suspendedLanes = removeLanes(suspendedLanes, workInProgressRootPingedLanes);
  suspendedLanes = removeLanes(
    suspendedLanes,
    workInProgressRootInterleavedUpdatedLanes,
  );
  markRootSuspended_dontCallThisOneDirectly(root, suspendedLanes);
}

// This is the entry point for synchronous tasks that don't go
// through Scheduler
function performSyncWorkOnRoot(root) {
  if (enableProfilerTimer && enableProfilerNestedUpdatePhase) {
    syncNestedUpdateFlag();
  }

  if ((executionContext & (RenderContext | CommitContext)) !== NoContext) {
    throw new Error('Should not already be working.');
  }

  flushPassiveEffects();

  let lanes = getNextLanes(root, NoLanes);
  if (!includesSomeLane(lanes, SyncLane)) {
    // There's no remaining sync work left.
    ensureRootIsScheduled(root, now());
    return null;
  }

  // render phase -> render阶段
  let exitStatus = renderRootSync(root, lanes);
  // render出错 处理逻辑
  if (root.tag !== LegacyRoot && exitStatus === RootErrored) {
    // If something threw an error, try rendering one more time. We'll render
    // synchronously to block concurrent data mutations, and we'll includes
    // all pending updates are included. If it still fails after the second
    // attempt, we'll give up and commit the resulting tree.
    // 出错会再尝试一下render
    const errorRetryLanes = getLanesToRetrySynchronouslyOnError(root);
    if (errorRetryLanes !== NoLanes) {
      lanes = errorRetryLanes;
      exitStatus = recoverFromConcurrentError(root, errorRetryLanes);
    }
  }

  //如果还是错误 将错误抛出
  if (exitStatus === RootFatalErrored) {
    const fatalError = workInProgressRootFatalError;
    prepareFreshStack(root, NoLanes);
    markRootSuspended(root, lanes);
    // 确保root被调度了
    ensureRootIsScheduled(root, now());
    throw fatalError;

  if (exitStatus === RootDidNotComplete) {
    throw new Error('Root did not complete. This is a bug in React.');
  }

}
  //               一致的、连续的
  // We now have a consistent tree. Because this is a sync render, we
  // will commit it even if something suspended.
  // alternate属性已经渲染了 就等后面替换了
  // 同步模式下 就算有挂起的任务也要先渲染这棵树
  const finishedWork: Fiber = (root.current.alternate: any);
  root.finishedWork = finishedWork;
  root.finishedLanes = lanes;
<<<<<<< HEAD
  // commit phase commit阶段
  // fiber树构建完毕 开始提交更新
  commitRoot(root, workInProgressRootRecoverableErrors);
=======
  commitRoot(
    root,
    workInProgressRootRecoverableErrors,
    workInProgressTransitions,
  );
>>>>>>> 2c7dea73

  // Before exiting, make sure there's a callback scheduled for the next
  // pending level.
  ensureRootIsScheduled(root, now());

  return null;
}

export function flushRoot(root: FiberRoot, lanes: Lanes) {
  if (lanes !== NoLanes) {
    markRootEntangled(root, mergeLanes(lanes, SyncLane));
    ensureRootIsScheduled(root, now());
    if ((executionContext & (RenderContext | CommitContext)) === NoContext) {
      resetRenderTimer();
      flushSyncCallbacks();
    }
  }
}

export function getExecutionContext(): ExecutionContext {
  return executionContext;
}

export function deferredUpdates<A>(fn: () => A): A {
  const previousPriority = getCurrentUpdatePriority();
  const prevTransition = ReactCurrentBatchConfig.transition;

  try {
    ReactCurrentBatchConfig.transition = null;
    setCurrentUpdatePriority(DefaultEventPriority);
    return fn();
  } finally {
    setCurrentUpdatePriority(previousPriority);
    ReactCurrentBatchConfig.transition = prevTransition;
  }
}

export function batchedUpdates<A, R>(fn: A => R, a: A): R {
  const prevExecutionContext = executionContext;
  executionContext |= BatchedContext;
  try {
    return fn(a);
  } finally {
    executionContext = prevExecutionContext;
    // If there were legacy sync updates, flush them at the end of the outer
    // most batchedUpdates-like method.
    if (
      executionContext === NoContext &&
      // Treat `act` as if it's inside `batchedUpdates`, even in legacy mode.
      !(__DEV__ && ReactCurrentActQueue.isBatchingLegacy)
    ) {
      resetRenderTimer();
      flushSyncCallbacksOnlyInLegacyMode();
    }
  }
}

export function discreteUpdates<A, B, C, D, R>(
  fn: (A, B, C, D) => R,
  a: A,
  b: B,
  c: C,
  d: D,
): R {
  const previousPriority = getCurrentUpdatePriority();
  const prevTransition = ReactCurrentBatchConfig.transition;
  try {
    ReactCurrentBatchConfig.transition = null;
    setCurrentUpdatePriority(DiscreteEventPriority);
    return fn(a, b, c, d);
  } finally {
    setCurrentUpdatePriority(previousPriority);
    ReactCurrentBatchConfig.transition = prevTransition;
    if (executionContext === NoContext) {
      resetRenderTimer();
    }
  }
}

// Overload the definition to the two valid signatures.
// Warning, this opts-out of checking the function body.
declare function flushSync<R>(fn: () => R): R;
// eslint-disable-next-line no-redeclare
declare function flushSync(): void;
// eslint-disable-next-line no-redeclare
export function flushSync(fn) {
  // In legacy mode, we flush pending passive effects at the beginning of the
  // next event, not at the end of the previous one.
  if (
    rootWithPendingPassiveEffects !== null &&
    rootWithPendingPassiveEffects.tag === LegacyRoot &&
    (executionContext & (RenderContext | CommitContext)) === NoContext
  ) {
    flushPassiveEffects();
  }

  const prevExecutionContext = executionContext;
  executionContext |= BatchedContext;

  const prevTransition = ReactCurrentBatchConfig.transition;
  const previousPriority = getCurrentUpdatePriority();

  try {
    ReactCurrentBatchConfig.transition = null;
    setCurrentUpdatePriority(DiscreteEventPriority);
    if (fn) {
      return fn();
    } else {
      return undefined;
    }
  } finally {
    setCurrentUpdatePriority(previousPriority);
    ReactCurrentBatchConfig.transition = prevTransition;

    executionContext = prevExecutionContext;
    // Flush the immediate callbacks that were scheduled during this batch.
    // Note that this will happen even if batchedUpdates is higher up
    // the stack.
    if ((executionContext & (RenderContext | CommitContext)) === NoContext) {
      flushSyncCallbacks();
    }
  }
}

export function isAlreadyRendering() {
  // Used by the renderer to print a warning if certain APIs are called from
  // the wrong context.
  return (
    __DEV__ &&
    (executionContext & (RenderContext | CommitContext)) !== NoContext
  );
}

export function flushControlled(fn: () => mixed): void {
  const prevExecutionContext = executionContext;
  executionContext |= BatchedContext;
  const prevTransition = ReactCurrentBatchConfig.transition;
  const previousPriority = getCurrentUpdatePriority();
  try {
    ReactCurrentBatchConfig.transition = null;
    setCurrentUpdatePriority(DiscreteEventPriority);
    fn();
  } finally {
    setCurrentUpdatePriority(previousPriority);
    ReactCurrentBatchConfig.transition = prevTransition;

    executionContext = prevExecutionContext;
    if (executionContext === NoContext) {
      // Flush the immediate callbacks that were scheduled during this batch
      resetRenderTimer();
      flushSyncCallbacks();
    }
  }
}

// This is called by the HiddenContext module when we enter or leave a
// hidden subtree. The stack logic is managed there because that's the only
// place that ever modifies it. Which module it lives in doesn't matter for
// performance because this function will get inlined regardless
export function setRenderLanes(subtreeRenderLanes: Lanes) {
  renderLanes = subtreeRenderLanes;
}

export function getRenderLanes(): Lanes {
  return renderLanes;
}

function prepareFreshStack(root: FiberRoot, lanes: Lanes): Fiber {
  root.finishedWork = null;
  root.finishedLanes = NoLanes;

  const timeoutHandle = root.timeoutHandle;
  if (timeoutHandle !== noTimeout) {
    // The root previous suspended and scheduled a timeout to commit a fallback
    // state. Now that we have additional work, cancel the timeout.
    root.timeoutHandle = noTimeout;
    // $FlowFixMe Complains noTimeout is not a TimeoutID, despite the check above
    cancelTimeout(timeoutHandle);
  }

  if (workInProgress !== null) {
    let interruptedWork = workInProgress.return;
    while (interruptedWork !== null) {
      const current = interruptedWork.alternate;
      unwindInterruptedWork(
        current,
        interruptedWork,
        workInProgressRootRenderLanes,
      );
      interruptedWork = interruptedWork.return;
    }
  }
  workInProgressRoot = root;
  const rootWorkInProgress = createWorkInProgress(root.current, null);
  workInProgress = rootWorkInProgress;
  workInProgressRootRenderLanes = renderLanes = lanes;
  workInProgressRootExitStatus = RootInProgress;
  workInProgressRootFatalError = null;
  workInProgressRootSkippedLanes = NoLanes;
  workInProgressRootInterleavedUpdatedLanes = NoLanes;
  workInProgressRootRenderPhaseUpdatedLanes = NoLanes;
  workInProgressRootPingedLanes = NoLanes;
  workInProgressRootConcurrentErrors = null;
  workInProgressRootRecoverableErrors = null;

  finishQueueingConcurrentUpdates();

  if (__DEV__) {
    ReactStrictModeWarnings.discardPendingWarnings();
  }

  return rootWorkInProgress;
}

function handleError(root, thrownValue): void {
  do {
    let erroredWork = workInProgress;
    try {
      // Reset module-level state that was set during the render phase.
      resetContextDependencies();
      resetHooksAfterThrow();
      resetCurrentDebugFiberInDEV();
      // TODO: I found and added this missing line while investigating a
      // separate issue. Write a regression test using string refs.
      ReactCurrentOwner.current = null;

      if (erroredWork === null || erroredWork.return === null) {
        // Expected to be working on a non-root fiber. This is a fatal error
        // because there's no ancestor that can handle it; the root is
        // supposed to capture all errors that weren't caught by an error
        // boundary.
        workInProgressRootExitStatus = RootFatalErrored;
        workInProgressRootFatalError = thrownValue;
        // Set `workInProgress` to null. This represents advancing to the next
        // sibling, or the parent if there are no siblings. But since the root
        // has no siblings nor a parent, we set it to null. Usually this is
        // handled by `completeUnitOfWork` or `unwindWork`, but since we're
        // intentionally not calling those, we need set it here.
        // TODO: Consider calling `unwindWork` to pop the contexts.
        workInProgress = null;
        return;
      }

      if (enableProfilerTimer && erroredWork.mode & ProfileMode) {
        // Record the time spent rendering before an error was thrown. This
        // avoids inaccurate Profiler durations in the case of a
        // suspended render.
        stopProfilerTimerIfRunningAndRecordDelta(erroredWork, true);
      }

      if (enableSchedulingProfiler) {
        markComponentRenderStopped();

        if (
          thrownValue !== null &&
          typeof thrownValue === 'object' &&
          typeof thrownValue.then === 'function'
        ) {
          const wakeable: Wakeable = (thrownValue: any);
          markComponentSuspended(
            erroredWork,
            wakeable,
            workInProgressRootRenderLanes,
          );
        } else {
          markComponentErrored(
            erroredWork,
            thrownValue,
            workInProgressRootRenderLanes,
          );
        }
      }

      throwException(
        root,
        erroredWork.return,
        erroredWork,
        thrownValue,
        workInProgressRootRenderLanes,
      );
      completeUnitOfWork(erroredWork);
    } catch (yetAnotherThrownValue) {
      // Something in the return path also threw.
      thrownValue = yetAnotherThrownValue;
      if (workInProgress === erroredWork && erroredWork !== null) {
        // If this boundary has already errored, then we had trouble processing
        // the error. Bubble it to the next boundary.
        erroredWork = erroredWork.return;
        workInProgress = erroredWork;
      } else {
        erroredWork = workInProgress;
      }
      continue;
    }
    // Return to the normal work loop.
    return;
  } while (true);
}

function pushDispatcher() {
  const prevDispatcher = ReactCurrentDispatcher.current;
  ReactCurrentDispatcher.current = ContextOnlyDispatcher;
  if (prevDispatcher === null) {
    // The React isomorphic package does not include a default dispatcher.
    // Instead the first renderer will lazily attach one, in order to give
    // nicer error messages.
    return ContextOnlyDispatcher;
  } else {
    return prevDispatcher;
  }
}

function popDispatcher(prevDispatcher) {
  ReactCurrentDispatcher.current = prevDispatcher;
}

export function markCommitTimeOfFallback() {
  globalMostRecentFallbackTime = now();
}

export function markSkippedUpdateLanes(lane: Lane | Lanes): void {
  workInProgressRootSkippedLanes = mergeLanes(
    lane,
    workInProgressRootSkippedLanes,
  );
}

export function renderDidSuspend(): void {
  if (workInProgressRootExitStatus === RootInProgress) {
    workInProgressRootExitStatus = RootSuspended;
  }
}

export function renderDidSuspendDelayIfPossible(): void {
  if (
    workInProgressRootExitStatus === RootInProgress ||
    workInProgressRootExitStatus === RootSuspended ||
    workInProgressRootExitStatus === RootErrored
  ) {
    workInProgressRootExitStatus = RootSuspendedWithDelay;
  }

  // Check if there are updates that we skipped tree that might have unblocked
  // this render.
  if (
    workInProgressRoot !== null &&
    (includesNonIdleWork(workInProgressRootSkippedLanes) ||
      includesNonIdleWork(workInProgressRootInterleavedUpdatedLanes))
  ) {
    // Mark the current render as suspended so that we switch to working on
    // the updates that were skipped. Usually we only suspend at the end of
    // the render phase.
    // TODO: We should probably always mark the root as suspended immediately
    // (inside this function), since by suspending at the end of the render
    // phase introduces a potential mistake where we suspend lanes that were
    // pinged or updated while we were rendering.
    markRootSuspended(workInProgressRoot, workInProgressRootRenderLanes);
  }
}

export function renderDidError(error: CapturedValue<mixed>) {
  if (workInProgressRootExitStatus !== RootSuspendedWithDelay) {
    workInProgressRootExitStatus = RootErrored;
  }
  if (workInProgressRootConcurrentErrors === null) {
    workInProgressRootConcurrentErrors = [error];
  } else {
    workInProgressRootConcurrentErrors.push(error);
  }
}

// Called during render to determine if anything has suspended.
// Returns false if we're not sure.
export function renderHasNotSuspendedYet(): boolean {
  // If something errored or completed, we can't really be sure,
  // so those are false.
  return workInProgressRootExitStatus === RootInProgress;
}

function renderRootSync(root: FiberRoot, lanes: Lanes) {
  // 取出上次的执行context
  const prevExecutionContext = executionContext;
  // 切换render context
  executionContext |= RenderContext;
  const prevDispatcher = pushDispatcher();

  // 双缓存逻辑 double cache here
  // If the root or lanes have changed, throw out the existing stack
  // and prepare a fresh one. Otherwise we'll continue where we left off.
  // 这里应该是之前处理的root不是现在才进来的root，之前的应该让道
  if (workInProgressRoot !== root || workInProgressRootRenderLanes !== lanes) {
    if (enableUpdaterTracking) {
      if (isDevToolsPresent) {
        const memoizedUpdaters = root.memoizedUpdaters;
        // 取出内存中的update job
        if (memoizedUpdaters.size > 0) {
          // 恢复执行, 将内存上保存的updater取出 放入到pendingLanesMap
          // 采用workInProgressRootRenderLanes 优先级进行更新
          restorePendingUpdaters(root, workInProgressRootRenderLanes);
          // 清除内存任务
          memoizedUpdaters.clear();
        }

        // At this point, move Fibers that scheduled the upcoming work from the Map to the Set.
        // If we bailout on this work, we'll move them back (like above).
        // It's important to move them now in case the work spawns more work at the same priority with different updaters.
        // That way we can keep the current update and future updates separate.
        // 将Lanes推到内存中去
        movePendingFibersToMemoized(root, lanes);
      }
    }

    // 准备新的栈
    // 创建新的 workinprogress 树 用来进行diff操作
    workInProgressTransitions = getTransitionsForLanes(root, lanes);
    prepareFreshStack(root, lanes);
  }

  if (__DEV__) {
    if (enableDebugTracing) {
      logRenderStarted(lanes);
    }
  }

  if (enableSchedulingProfiler) {
    markRenderStarted(lanes);
  }

  // 构建fiber树
  do {
    try {
      // 本质上是为了构建effect list链表
      workLoopSync();
      break;
    } catch (thrownValue) {
      handleError(root, thrownValue);
    }
  } while (true);
  resetContextDependencies();

  executionContext = prevExecutionContext;
  popDispatcher(prevDispatcher);

  if (workInProgress !== null) {
    // This is a sync render, so we should have finished the whole tree.
    throw new Error(
      'Cannot commit an incomplete root. This error is likely caused by a ' +
        'bug in React. Please file an issue.',
    );
  }

  if (__DEV__) {
    if (enableDebugTracing) {
      logRenderStopped();
    }
  }

  if (enableSchedulingProfiler) {
    markRenderStopped();
  }

  // Set this to null to indicate there's no in-progress render.
  workInProgressRoot = null;
  workInProgressRootRenderLanes = NoLanes;

  return workInProgressRootExitStatus;
}

// The work loop is an extremely hot path. Tell Closure not to inline it.
/** @noinline */
function workLoopSync() {
  // Already timed out, so perform work without checking if we need to yield.
  // 处理事件直到没有事件为止
  // workinprogress为空跳出循环
  while (workInProgress !== null) {
    performUnitOfWork(workInProgress);
  }
}

function renderRootConcurrent(root: FiberRoot, lanes: Lanes) {
  const prevExecutionContext = executionContext;
  executionContext |= RenderContext;
  const prevDispatcher = pushDispatcher();

  // If the root or lanes have changed, throw out the existing stack
  // and prepare a fresh one. Otherwise we'll continue where we left off.
  if (workInProgressRoot !== root || workInProgressRootRenderLanes !== lanes) {
    if (enableUpdaterTracking) {
      if (isDevToolsPresent) {
        const memoizedUpdaters = root.memoizedUpdaters;
        if (memoizedUpdaters.size > 0) {
          restorePendingUpdaters(root, workInProgressRootRenderLanes);
          memoizedUpdaters.clear();
        }

        // At this point, move Fibers that scheduled the upcoming work from the Map to the Set.
        // If we bailout on this work, we'll move them back (like above).
        // It's important to move them now in case the work spawns more work at the same priority with different updaters.
        // That way we can keep the current update and future updates separate.
        movePendingFibersToMemoized(root, lanes);
      }
    }

    workInProgressTransitions = getTransitionsForLanes(root, lanes);
    resetRenderTimer();
    // 开始处理alternate 此时 workInProgressRoot指向root
    prepareFreshStack(root, lanes);
  }

  if (__DEV__) {
    if (enableDebugTracing) {
      logRenderStarted(lanes);
    }
  }

  if (enableSchedulingProfiler) {
    markRenderStarted(lanes);
  }

  do {
    try {
      workLoopConcurrent();
      break;
    } catch (thrownValue) {
      handleError(root, thrownValue);
    }
  } while (true);
  resetContextDependencies();

  popDispatcher(prevDispatcher);
  executionContext = prevExecutionContext;

  if (__DEV__) {
    if (enableDebugTracing) {
      logRenderStopped();
    }
  }

  // Check if the tree has completed.
  if (workInProgress !== null) {
    // Still work remaining.
    if (enableSchedulingProfiler) {
      markRenderYielded();
    }
    return RootInProgress;
  } else {
    // Completed the tree.
    if (enableSchedulingProfiler) {
      markRenderStopped();
    }

    // Set this to null to indicate there's no in-progress render.
    workInProgressRoot = null;
    workInProgressRootRenderLanes = NoLanes;

    // Return the final exit status.
    return workInProgressRootExitStatus;
  }
}

/** @noinline */
function workLoopConcurrent() {
  // Perform work until Scheduler asks us to yield
  // concurrent模式下随时可以通过shouldYield中断当前的任务
  while (workInProgress !== null && !shouldYield()) {
    performUnitOfWork(workInProgress);
  }
}
//                         workInProgress  -> 将要处理的fiber
function performUnitOfWork(unitOfWork: Fiber): void {
  // The current, flushed, state of this fiber is the alternate. Ideally
  // nothing should rely on this, but relying on it here means that we don't
  // need an additional field on the work in progress.
  const current = unitOfWork.alternate;
  setCurrentDebugFiberInDEV(unitOfWork);

  // 储存可能的子节点
  let next;
  if (enableProfilerTimer && (unitOfWork.mode & ProfileMode) !== NoMode) {
    startProfilerTimer(unitOfWork);
<<<<<<< HEAD
    // 处理beginWork子节点
    next = beginWork(current, unitOfWork, subtreeRenderLanes);
=======
    next = beginWork(current, unitOfWork, renderLanes);
>>>>>>> 2c7dea73
    stopProfilerTimerIfRunningAndRecordDelta(unitOfWork, true);
  } else {
    next = beginWork(current, unitOfWork, renderLanes);
  }

  resetCurrentDebugFiberInDEV();
  // 将新的Props挂载到老的memorizedPropos上面
  unitOfWork.memoizedProps = unitOfWork.pendingProps;
  // 当前任务没有递归完毕则继续递归，递归完毕则完成当前阶段递归任务
  if (next === null) {
    // If this doesn't spawn new work, complete the current work.
    // 挂载当前所有节点
    completeUnitOfWork(unitOfWork);
  } else {
    // 继续处理产生的新节点
    workInProgress = next;
  }

  // 置空
  ReactCurrentOwner.current = null;
}

function completeUnitOfWork(unitOfWork: Fiber): void {
  // Attempt to complete the current unit of work, then move to the next
  // sibling. If there are no more siblings, return to the parent fiber.
  let completedWork = unitOfWork;
  do {
    // The current, flushed, state of this fiber is the alternate. Ideally
    // nothing should rely on this, but relying on it here means that we don't
    // need an additional field on the work in progress.
    const current = completedWork.alternate;
    const returnFiber = completedWork.return;

    // Check if the work completed or if something threw.
    if ((completedWork.flags & Incomplete) === NoFlags) {
      setCurrentDebugFiberInDEV(completedWork);
      let next;
      if (
        !enableProfilerTimer ||
        (completedWork.mode & ProfileMode) === NoMode
      ) {
        next = completeWork(current, completedWork, renderLanes);
      } else {
        startProfilerTimer(completedWork);
        next = completeWork(current, completedWork, renderLanes);
        // Update render duration assuming we didn't error.
        stopProfilerTimerIfRunningAndRecordDelta(completedWork, false);
      }
      resetCurrentDebugFiberInDEV();

      if (next !== null) {
        // Completing this fiber spawned new work. Work on that next.
        workInProgress = next;
        return;
      }
    } else {
      // This fiber did not complete because something threw. Pop values off
      // the stack without entering the complete phase. If this is a boundary,
      // capture values if possible.
      const next = unwindWork(current, completedWork, renderLanes);

      // Because this fiber did not complete, don't reset its lanes.

      if (next !== null) {
        // If completing this work spawned new work, do that next. We'll come
        // back here again.
        // Since we're restarting, remove anything that is not a host effect
        // from the effect tag.
        next.flags &= HostEffectMask;
        workInProgress = next;
        return;
      }

      if (
        enableProfilerTimer &&
        (completedWork.mode & ProfileMode) !== NoMode
      ) {
        // Record the render duration for the fiber that errored.
        stopProfilerTimerIfRunningAndRecordDelta(completedWork, false);

        // Include the time spent working on failed children before continuing.
        let actualDuration = completedWork.actualDuration;
        let child = completedWork.child;
        while (child !== null) {
          actualDuration += child.actualDuration;
          child = child.sibling;
        }
        completedWork.actualDuration = actualDuration;
      }

      if (returnFiber !== null) {
        // Mark the parent fiber as incomplete and clear its subtree flags.
        returnFiber.flags |= Incomplete;
        returnFiber.subtreeFlags = NoFlags;
        returnFiber.deletions = null;
      } else {
        // We've unwound all the way to the root.
        workInProgressRootExitStatus = RootDidNotComplete;
        workInProgress = null;
        return;
      }
    }

    // 整个流程是自顶向下 深度优先遍历 遍历完当前节点 还会便利兄弟节点
    const siblingFiber = completedWork.sibling;
    if (siblingFiber !== null) {
      // If there is more work to do in this returnFiber, do that next.
      workInProgress = siblingFiber;
      return;
    }
    // 指向父节点 说明父节点也完成了工作
    // Otherwise, return to the parent
    completedWork = returnFiber;
    // Update the next thing we're working on in case something throws.
    // workInProgress置为null时会退出workloop
    workInProgress = completedWork;
  } while (completedWork !== null);

  // We've reached the root.
  if (workInProgressRootExitStatus === RootInProgress) {
    workInProgressRootExitStatus = RootCompleted;
  }
}

function commitRoot(
  root: FiberRoot,
  recoverableErrors: null | Array<CapturedValue<mixed>>,
  transitions: Array<Transition> | null,
) {
  // TODO: This no longer makes any sense. We already wrap the mutation and
  // layout phases. Should be able to remove.
  const previousUpdateLanePriority = getCurrentUpdatePriority();
  const prevTransition = ReactCurrentBatchConfig.transition;

  try {
    ReactCurrentBatchConfig.transition = null;
    setCurrentUpdatePriority(DiscreteEventPriority);
    commitRootImpl(
      root,
      recoverableErrors,
      transitions,
      previousUpdateLanePriority,
    );
  } finally {
    ReactCurrentBatchConfig.transition = prevTransition;
    setCurrentUpdatePriority(previousUpdateLanePriority);
  }

  return null;
}

function commitRootImpl(
  root: FiberRoot,
  recoverableErrors: null | Array<CapturedValue<mixed>>,
  transitions: Array<Transition> | null,
  renderPriorityLevel: EventPriority,
) {
  // 有passiveeffects就不断flush直到没有为止
  do {
    // `flushPassiveEffects` will call `flushSyncUpdateQueue` at the end, which
    // means `flushPassiveEffects` will sometimes result in additional
    // passive effects. So we need to keep flushing in a loop until there are
    // no more pending effects.
    // TODO: Might be better if `flushPassiveEffects` did not automatically
    // flush synchronous work at the end, to avoid factoring hazards like this.
    flushPassiveEffects();
  } while (rootWithPendingPassiveEffects !== null);
  flushRenderPhaseStrictModeWarningsInDEV();

  if ((executionContext & (RenderContext | CommitContext)) !== NoContext) {
    throw new Error('Should not already be working.');
  }

  // 取出任务
  const finishedWork = root.finishedWork;
  const lanes = root.finishedLanes;

  if (__DEV__) {
    if (enableDebugTracing) {
      logCommitStarted(lanes);
    }
  }

  // 目测一些性能统计的阶段吧
  if (enableSchedulingProfiler) {
    markCommitStarted(lanes);
  }

  if (finishedWork === null) {
    if (__DEV__) {
      if (enableDebugTracing) {
        logCommitStopped();
      }
    }

    if (enableSchedulingProfiler) {
      markCommitStopped();
    }

    return null;
  } else {
    if (__DEV__) {
      if (lanes === NoLanes) {
        console.error(
          'root.finishedLanes should not be empty during a commit. This is a ' +
            'bug in React.',
        );
      }
    }
  }
  // 用完重置原则
  root.finishedWork = null;
  // 用完就重置
  root.finishedLanes = NoLanes;

  if (finishedWork === root.current) {
    throw new Error(
      'Cannot commit the same tree as before. This error is likely caused by ' +
        'a bug in React. Please file an issue.',
    );
  }

  // commitRoot never returns a continuation; it always finishes synchronously.
  // So we can clear these now to allow a new callback to be scheduled.
  root.callbackNode = null;
  root.callbackPriority = NoLane;

  // Check which lanes no longer have any work scheduled on them, and mark
  // those as finished.
  let remainingLanes = mergeLanes(finishedWork.lanes, finishedWork.childLanes);

  // Make sure to account for lanes that were updated by a concurrent event
  // during the render phase; don't mark them as finished.
  const concurrentlyUpdatedLanes = getConcurrentlyUpdatedLanes();
  remainingLanes = mergeLanes(remainingLanes, concurrentlyUpdatedLanes);

  markRootFinished(root, remainingLanes);

  // 重置全局变量
  if (root === workInProgressRoot) {
    // We can reset these now that they are finished.
    workInProgressRoot = null;
    workInProgress = null;
    workInProgressRootRenderLanes = NoLanes;
  } else {
    // This indicates that the last root we worked on is not the same one that
    // we're committing now. This most commonly happens when a suspended root
    // times out.
  }

  // If there are pending passive effects, schedule a callback to process them.
  // Do this as early as possible, so it is queued before anything else that
  // might get scheduled in the commit phase. (See #16714.)
  // TODO: Delete all other places that schedule the passive effect callback
  // They're redundant.
  if (
    (finishedWork.subtreeFlags & PassiveMask) !== NoFlags ||
    (finishedWork.flags & PassiveMask) !== NoFlags
  ) {
    // 这里把本来在老版本代码commitBeforeMutationEffectOnFiber方法里面的代码挪到了前面来
    // 这里调用useEffect钩子
    if (!rootDoesHavePassiveEffects) {
      rootDoesHavePassiveEffects = true;
      pendingPassiveEffectsRemainingLanes = remainingLanes;
<<<<<<< HEAD
      // scheduleCallback是用来以某个优先级调用函数的嵌套方法
      // 这里是以NormalSchedulerPriority调用flush
=======
      // workInProgressTransitions might be overwritten, so we want
      // to store it in pendingPassiveTransitions until they get processed
      // We need to pass this through as an argument to commitRoot
      // because workInProgressTransitions might have changed between
      // the previous render and commit if we throttle the commit
      // with setTimeout
      pendingPassiveTransitions = transitions;
>>>>>>> 2c7dea73
      scheduleCallback(NormalSchedulerPriority, () => {
        flushPassiveEffects();
        // This render triggered passive effects: release the root cache pool
        // *after* passive effects fire to avoid freeing a cache pool that may
        // be referenced by a node in the tree (HostRoot, Cache boundary etc)
        return null;
      });
    }
  }

  // Check if there are any effects in the whole tree.
  // TODO: This is left over from the effect list implementation, where we had
  // to check for the existence of `firstEffect` to satisfy Flow. I think the
  // only other reason this optimization exists is because it affects profiling.
  // Reconsider whether this is necessary.
  // 不知道此处逻辑干嘛的
  const subtreeHasEffects =
    (finishedWork.subtreeFlags &
      (BeforeMutationMask | MutationMask | LayoutMask | PassiveMask)) !==
    NoFlags;
  const rootHasEffect =
    (finishedWork.flags &
      (BeforeMutationMask | MutationMask | LayoutMask | PassiveMask)) !==
    NoFlags;

  // 搞不懂怎么来的
  // effects列表不为空就不断刷新effects
  if (subtreeHasEffects || rootHasEffect) {
    const prevTransition = ReactCurrentBatchConfig.transition;
    ReactCurrentBatchConfig.transition = null;
    const previousPriority = getCurrentUpdatePriority();
    // 设置成离散事件优先级
    setCurrentUpdatePriority(DiscreteEventPriority);

    const prevExecutionContext = executionContext;
    // 将上下文节点标记为commitContext,作为commit阶段标志
    executionContext |= CommitContext;

    // Reset this to null before calling lifecycles
    ReactCurrentOwner.current = null;

    // The commit phase is broken into several sub-phases. We do a separate pass
    // of the effect list for each phase: all mutation effects come before all
    // layout effects, and so on.

    // The first phase a "before mutation" phase. We use this phase to read the
    // state of the host tree right before we mutate it. This is where
    // getSnapshotBeforeUpdate is called.

    // 这个阶段就是通过dfs遍历把每个fiber取出来
    // 如遇到class component则传入old props. new props执行getSnapShotBefore
    const shouldFireAfterActiveInstanceBlur = commitBeforeMutationEffects(
      root,
      finishedWork,
    );

    if (enableProfilerTimer) {
      // Mark the current commit time to be shared by all Profilers in this
      // batch. This enables them to be grouped later.
      recordCommitTime();
    }

    if (enableProfilerTimer && enableProfilerNestedUpdateScheduledHook) {
      // Track the root here, rather than in commitLayoutEffects(), because of ref setters.
      // Updates scheduled during ref detachment should also be flagged.
      rootCommittingMutationOrLayoutEffects = root;
    }

    // 提交effects list链 以便更新整个tree
    // 重中之重 非常重要 most important 下来花点时间多看看
    // The next phase is the mutation phase, where we mutate the host tree.
    // mutation阶段会更新真实DOM 这个阶段怎么收集effects 还没搞懂 毕竟effect list都已经重构了
    // 目前看到的就是DFS遍历处理的节点
    //                       finishedWork finishedLanes
    commitMutationEffects(root, finishedWork, lanes);

    if (enableCreateEventHandleAPI) {
      if (shouldFireAfterActiveInstanceBlur) {
        afterActiveInstanceBlur();
      }
    }
    resetAfterCommit(root.containerInfo);

    // The work-in-progress tree is now the current tree. This must come after
    // the mutation phase, so that the previous tree is still current during
    // componentWillUnmount, but before the layout phase, so that the finished
    // work is current during componentDidMount/Update.
    root.current = finishedWork;

    // The next phase is the layout phase, where we call effects that read
    // the host tree after it's been mutated. The idiomatic use case for this is
    // layout, but class component lifecycles also fire here for legacy reasons.
    if (__DEV__) {
      if (enableDebugTracing) {
        logLayoutEffectsStarted(lanes);
      }
    }
    if (enableSchedulingProfiler) {
      markLayoutEffectsStarted(lanes);
    }
    // layout阶段
    commitLayoutEffects(finishedWork, root, lanes);
    if (__DEV__) {
      if (enableDebugTracing) {
        logLayoutEffectsStopped();
      }
    }

    if (enableSchedulingProfiler) {
      markLayoutEffectsStopped();
    }

    if (enableProfilerTimer && enableProfilerNestedUpdateScheduledHook) {
      rootCommittingMutationOrLayoutEffects = null;
    }

    // Tell Scheduler to yield at the end of the frame, so the browser has an
    // opportunity to paint.
    // 通知浏览器绘制UI
    requestPaint();

    executionContext = prevExecutionContext;

    // Reset the priority to the previous non-sync value.
    setCurrentUpdatePriority(previousPriority);
    ReactCurrentBatchConfig.transition = prevTransition;
  } else {
    // No effects.
    root.current = finishedWork;
    // Measure these anyway so the flamegraph explicitly shows that there were
    // no effects.
    // TODO: Maybe there's a better way to report this.
    if (enableProfilerTimer) {
      recordCommitTime();
    }
  }

  const rootDidHavePassiveEffects = rootDoesHavePassiveEffects;

  if (rootDoesHavePassiveEffects) {
    // This commit has passive effects. Stash a reference to them. But don't
    // schedule a callback until after flushing layout work.
    rootDoesHavePassiveEffects = false;
    rootWithPendingPassiveEffects = root;
    pendingPassiveEffectsLanes = lanes;
  } else {
    // There were no passive effects, so we can immediately release the cache
    // pool for this render.
    releaseRootPooledCache(root, remainingLanes);
    if (__DEV__) {
      nestedPassiveUpdateCount = 0;
      rootWithPassiveNestedUpdates = null;
    }
  }

  // Read this again, since an effect might have updated it
  remainingLanes = root.pendingLanes;

  // Check if there's remaining work on this root
  // TODO: This is part of the `componentDidCatch` implementation. Its purpose
  // is to detect whether something might have called setState inside
  // `componentDidCatch`. The mechanism is known to be flawed because `setState`
  // inside `componentDidCatch` is itself flawed — that's why we recommend
  // `getDerivedStateFromError` instead. However, it could be improved by
  // checking if remainingLanes includes Sync work, instead of whether there's
  // any work remaining at all (which would also include stuff like Suspense
  // retries or transitions). It's been like this for a while, though, so fixing
  // it probably isn't that urgent.
  if (remainingLanes === NoLanes) {
    // If there's no remaining work, we can clear the set of already failed
    // error boundaries.
    legacyErrorBoundariesThatAlreadyFailed = null;
  }

  if (__DEV__ && enableStrictEffects) {
    if (!rootDidHavePassiveEffects) {
      commitDoubleInvokeEffectsInDEV(root.current, false);
    }
  }

  onCommitRootDevTools(finishedWork.stateNode, renderPriorityLevel);

  if (enableUpdaterTracking) {
    if (isDevToolsPresent) {
      root.memoizedUpdaters.clear();
    }
  }

  if (__DEV__) {
    onCommitRootTestSelector();
  }

  // Always call this before exiting `commitRoot`, to ensure that any
  // additional work on this root is scheduled.
  ensureRootIsScheduled(root, now());

  if (recoverableErrors !== null) {
    // There were errors during this render, but recovered from them without
    // needing to surface it to the UI. We log them here.
    const onRecoverableError = root.onRecoverableError;
    for (let i = 0; i < recoverableErrors.length; i++) {
      const recoverableError = recoverableErrors[i];
      const componentStack = recoverableError.stack;
      const digest = recoverableError.digest;
      onRecoverableError(recoverableError.value, {componentStack, digest});
    }
  }

  if (hasUncaughtError) {
    hasUncaughtError = false;
    const error = firstUncaughtError;
    firstUncaughtError = null;
    throw error;
  }

  // If the passive effects are the result of a discrete render, flush them
  // synchronously at the end of the current task so that the result is
  // immediately observable. Otherwise, we assume that they are not
  // order-dependent and do not need to be observed by external systems, so we
  // can wait until after paint.
  // TODO: We can optimize this by not scheduling the callback earlier. Since we
  // currently schedule the callback in multiple places, will wait until those
  // are consolidated.
  if (
    includesSomeLane(pendingPassiveEffectsLanes, SyncLane) &&
    root.tag !== LegacyRoot
  ) {
    flushPassiveEffects();
  }

  // Read this again, since a passive effect might have updated it
  remainingLanes = root.pendingLanes;
  if (includesSomeLane(remainingLanes, (SyncLane: Lane))) {
    if (enableProfilerTimer && enableProfilerNestedUpdatePhase) {
      markNestedUpdateScheduled();
    }

    // Count the number of times the root synchronously re-renders without
    // finishing. If there are too many, it indicates an infinite update loop.
    if (root === rootWithNestedUpdates) {
      nestedUpdateCount++;
    } else {
      nestedUpdateCount = 0;
      rootWithNestedUpdates = root;
    }
  } else {
    nestedUpdateCount = 0;
  }

  // If layout work was scheduled, flush it now.
  flushSyncCallbacks();

  if (__DEV__) {
    if (enableDebugTracing) {
      logCommitStopped();
    }
  }

  if (enableSchedulingProfiler) {
    markCommitStopped();
  }

  return null;
}

function releaseRootPooledCache(root: FiberRoot, remainingLanes: Lanes) {
  if (enableCache) {
    const pooledCacheLanes = (root.pooledCacheLanes &= remainingLanes);
    if (pooledCacheLanes === NoLanes) {
      // None of the remaining work relies on the cache pool. Clear it so
      // subsequent requests get a new cache
      const pooledCache = root.pooledCache;
      if (pooledCache != null) {
        root.pooledCache = null;
        releaseCache(pooledCache);
      }
    }
  }
}

export function flushPassiveEffects(): boolean {
  // Returns whether passive effects were flushed.
  // TODO: Combine this check with the one in flushPassiveEFfectsImpl. We should
  // probably just combine the two functions. I believe they were only separate
  // in the first place because we used to wrap it with
  // `Scheduler.runWithPriority`, which accepts a function. But now we track the
  // priority within React itself, so we can mutate the variable directly.
  if (rootWithPendingPassiveEffects !== null) {
    // Cache the root since rootWithPendingPassiveEffects is cleared in
    // flushPassiveEffectsImpl

    // 拿到rootWithPendingPassiveEffects
    
    const root = rootWithPendingPassiveEffects;
    // Cache and clear the remaining lanes flag; it must be reset since this
    // method can be called from various places, not always from commitRoot
    // where the remaining lanes are known
    const remainingLanes = pendingPassiveEffectsRemainingLanes;
    pendingPassiveEffectsRemainingLanes = NoLanes;

    const renderPriority = lanesToEventPriority(pendingPassiveEffectsLanes);
    const priority = lowerEventPriority(DefaultEventPriority, renderPriority);
    const prevTransition = ReactCurrentBatchConfig.transition;
    const previousPriority = getCurrentUpdatePriority();

    try {
      ReactCurrentBatchConfig.transition = null;
      setCurrentUpdatePriority(priority);
      return flushPassiveEffectsImpl();
    } finally {
      setCurrentUpdatePriority(previousPriority);
      ReactCurrentBatchConfig.transition = prevTransition;

      // Once passive effects have run for the tree - giving components a
      // chance to retain cache instances they use - release the pooled
      // cache at the root (if there is one)
      releaseRootPooledCache(root, remainingLanes);
    }
  }
  return false;
}

export function enqueuePendingPassiveProfilerEffect(fiber: Fiber): void {
  if (enableProfilerTimer && enableProfilerCommitHooks) {
    pendingPassiveProfilerEffects.push(fiber);
    if (!rootDoesHavePassiveEffects) {
      rootDoesHavePassiveEffects = true;
      scheduleCallback(NormalSchedulerPriority, () => {
        flushPassiveEffects();
        return null;
      });
    }
  }
}

function flushPassiveEffectsImpl() {
  if (rootWithPendingPassiveEffects === null) {
    return false;
  }

  // Cache and clear the transitions flag
  const transitions = pendingPassiveTransitions;
  pendingPassiveTransitions = null;

  const root = rootWithPendingPassiveEffects;
  const lanes = pendingPassiveEffectsLanes;
  rootWithPendingPassiveEffects = null;
  // TODO: This is sometimes out of sync with rootWithPendingPassiveEffects.
  // Figure out why and fix it. It's not causing any known issues (probably
  // because it's only used for profiling), but it's a refactor hazard.
  pendingPassiveEffectsLanes = NoLanes;

  if ((executionContext & (RenderContext | CommitContext)) !== NoContext) {
    throw new Error('Cannot flush passive effects while already rendering.');
  }

  if (__DEV__) {
    isFlushingPassiveEffects = true;
    didScheduleUpdateDuringPassiveEffects = false;

    if (enableDebugTracing) {
      logPassiveEffectsStarted(lanes);
    }
  }

  if (enableSchedulingProfiler) {
    markPassiveEffectsStarted(lanes);
  }

  const prevExecutionContext = executionContext;
  executionContext |= CommitContext;

  commitPassiveUnmountEffects(root.current);
  commitPassiveMountEffects(root, root.current, lanes, transitions);

  // TODO: Move to commitPassiveMountEffects
  if (enableProfilerTimer && enableProfilerCommitHooks) {
    const profilerEffects = pendingPassiveProfilerEffects;
    pendingPassiveProfilerEffects = [];
    for (let i = 0; i < profilerEffects.length; i++) {
      const fiber = ((profilerEffects[i]: any): Fiber);
      commitPassiveEffectDurations(root, fiber);
    }
  }

  if (__DEV__) {
    if (enableDebugTracing) {
      logPassiveEffectsStopped();
    }
  }

  if (enableSchedulingProfiler) {
    markPassiveEffectsStopped();
  }

  if (__DEV__ && enableStrictEffects) {
    commitDoubleInvokeEffectsInDEV(root.current, true);
  }

  executionContext = prevExecutionContext;

  flushSyncCallbacks();

  if (enableTransitionTracing) {
    const prevPendingTransitionCallbacks = currentPendingTransitionCallbacks;
    const prevRootTransitionCallbacks = root.transitionCallbacks;
    if (
      prevPendingTransitionCallbacks !== null &&
      prevRootTransitionCallbacks !== null
    ) {
      // TODO(luna) Refactor this code into the Host Config
      // TODO(luna) The end time here is not necessarily accurate
      // because passive effects could be called before paint
      // (synchronously) or after paint (normally). We need
      // to come up with a way to get the correct end time for both cases.
      // One solution is in the host config, if the passive effects
      // have not yet been run, make a call to flush the passive effects
      // right after paint.
      const endTime = now();
      currentPendingTransitionCallbacks = null;

      scheduleCallback(IdleSchedulerPriority, () =>
        processTransitionCallbacks(
          prevPendingTransitionCallbacks,
          endTime,
          prevRootTransitionCallbacks,
        ),
      );
    }
  }

  if (__DEV__) {
    // If additional passive effects were scheduled, increment a counter. If this
    // exceeds the limit, we'll fire a warning.
    if (didScheduleUpdateDuringPassiveEffects) {
      if (root === rootWithPassiveNestedUpdates) {
        nestedPassiveUpdateCount++;
      } else {
        nestedPassiveUpdateCount = 0;
        rootWithPassiveNestedUpdates = root;
      }
    } else {
      nestedPassiveUpdateCount = 0;
    }
    isFlushingPassiveEffects = false;
    didScheduleUpdateDuringPassiveEffects = false;
  }

  // TODO: Move to commitPassiveMountEffects
  onPostCommitRootDevTools(root);
  if (enableProfilerTimer && enableProfilerCommitHooks) {
    const stateNode = root.current.stateNode;
    stateNode.effectDuration = 0;
    stateNode.passiveEffectDuration = 0;
  }

  return true;
}

export function isAlreadyFailedLegacyErrorBoundary(instance: mixed): boolean {
  return (
    legacyErrorBoundariesThatAlreadyFailed !== null &&
    legacyErrorBoundariesThatAlreadyFailed.has(instance)
  );
}

export function markLegacyErrorBoundaryAsFailed(instance: mixed) {
  if (legacyErrorBoundariesThatAlreadyFailed === null) {
    legacyErrorBoundariesThatAlreadyFailed = new Set([instance]);
  } else {
    legacyErrorBoundariesThatAlreadyFailed.add(instance);
  }
}

function prepareToThrowUncaughtError(error: mixed) {
  if (!hasUncaughtError) {
    hasUncaughtError = true;
    firstUncaughtError = error;
  }
}
export const onUncaughtError = prepareToThrowUncaughtError;

function captureCommitPhaseErrorOnRoot(
  rootFiber: Fiber,
  sourceFiber: Fiber,
  error: mixed,
) {
  const errorInfo = createCapturedValueAtFiber(error, sourceFiber);
  const update = createRootErrorUpdate(rootFiber, errorInfo, (SyncLane: Lane));
  const root = enqueueUpdate(rootFiber, update, (SyncLane: Lane));
  const eventTime = requestEventTime();
  if (root !== null) {
    markRootUpdated(root, SyncLane, eventTime);
    ensureRootIsScheduled(root, eventTime);
  }
}

export function captureCommitPhaseError(
  sourceFiber: Fiber,
  nearestMountedAncestor: Fiber | null,
  error: mixed,
) {
  if (__DEV__) {
    reportUncaughtErrorInDEV(error);
    setIsRunningInsertionEffect(false);
  }
  if (sourceFiber.tag === HostRoot) {
    // Error was thrown at the root. There is no parent, so the root
    // itself should capture it.
    captureCommitPhaseErrorOnRoot(sourceFiber, sourceFiber, error);
    return;
  }

  let fiber = null;
  if (skipUnmountedBoundaries) {
    fiber = nearestMountedAncestor;
  } else {
    fiber = sourceFiber.return;
  }

  while (fiber !== null) {
    if (fiber.tag === HostRoot) {
      captureCommitPhaseErrorOnRoot(fiber, sourceFiber, error);
      return;
    } else if (fiber.tag === ClassComponent) {
      const ctor = fiber.type;
      const instance = fiber.stateNode;
      if (
        typeof ctor.getDerivedStateFromError === 'function' ||
        (typeof instance.componentDidCatch === 'function' &&
          !isAlreadyFailedLegacyErrorBoundary(instance))
      ) {
        const errorInfo = createCapturedValueAtFiber(error, sourceFiber);
        const update = createClassErrorUpdate(
          fiber,
          errorInfo,
          (SyncLane: Lane),
        );
        const root = enqueueUpdate(fiber, update, (SyncLane: Lane));
        const eventTime = requestEventTime();
        if (root !== null) {
          markRootUpdated(root, SyncLane, eventTime);
          ensureRootIsScheduled(root, eventTime);
        }
        return;
      }
    }
    fiber = fiber.return;
  }

  if (__DEV__) {
    // TODO: Until we re-land skipUnmountedBoundaries (see #20147), this warning
    // will fire for errors that are thrown by destroy functions inside deleted
    // trees. What it should instead do is propagate the error to the parent of
    // the deleted tree. In the meantime, do not add this warning to the
    // allowlist; this is only for our internal use.
    console.error(
      'Internal React error: Attempted to capture a commit phase error ' +
        'inside a detached tree. This indicates a bug in React. Likely ' +
        'causes include deleting the same fiber more than once, committing an ' +
        'already-finished tree, or an inconsistent return pointer.\n\n' +
        'Error message:\n\n%s',
      error,
    );
  }
}

export function pingSuspendedRoot(
  root: FiberRoot,
  wakeable: Wakeable,
  pingedLanes: Lanes,
) {
  const pingCache = root.pingCache;
  if (pingCache !== null) {
    // The wakeable resolved, so we no longer need to memoize, because it will
    // never be thrown again.
    pingCache.delete(wakeable);
  }

  const eventTime = requestEventTime();
  markRootPinged(root, pingedLanes, eventTime);

  warnIfSuspenseResolutionNotWrappedWithActDEV(root);

  if (
    workInProgressRoot === root &&
    isSubsetOfLanes(workInProgressRootRenderLanes, pingedLanes)
  ) {
    // Received a ping at the same priority level at which we're currently
    // rendering. We might want to restart this render. This should mirror
    // the logic of whether or not a root suspends once it completes.

    // TODO: If we're rendering sync either due to Sync, Batched or expired,
    // we should probably never restart.

    // If we're suspended with delay, or if it's a retry, we'll always suspend
    // so we can always restart.
    if (
      workInProgressRootExitStatus === RootSuspendedWithDelay ||
      (workInProgressRootExitStatus === RootSuspended &&
        includesOnlyRetries(workInProgressRootRenderLanes) &&
        now() - globalMostRecentFallbackTime < FALLBACK_THROTTLE_MS)
    ) {
      // Restart from the root.
      prepareFreshStack(root, NoLanes);
    } else {
      // Even though we can't restart right now, we might get an
      // opportunity later. So we mark this render as having a ping.
      workInProgressRootPingedLanes = mergeLanes(
        workInProgressRootPingedLanes,
        pingedLanes,
      );
    }
  }

  ensureRootIsScheduled(root, eventTime);
}

function retryTimedOutBoundary(boundaryFiber: Fiber, retryLane: Lane) {
  // The boundary fiber (a Suspense component or SuspenseList component)
  // previously was rendered in its fallback state. One of the promises that
  // suspended it has resolved, which means at least part of the tree was
  // likely unblocked. Try rendering again, at a new lanes.
  if (retryLane === NoLane) {
    // TODO: Assign this to `suspenseState.retryLane`? to avoid
    // unnecessary entanglement?
    retryLane = requestRetryLane(boundaryFiber);
  }
  // TODO: Special case idle priority?
  const eventTime = requestEventTime();
  const root = enqueueConcurrentRenderForLane(boundaryFiber, retryLane);
  if (root !== null) {
    markRootUpdated(root, retryLane, eventTime);
    ensureRootIsScheduled(root, eventTime);
  }
}

export function retryDehydratedSuspenseBoundary(boundaryFiber: Fiber) {
  const suspenseState: null | SuspenseState = boundaryFiber.memoizedState;
  let retryLane = NoLane;
  if (suspenseState !== null) {
    retryLane = suspenseState.retryLane;
  }
  retryTimedOutBoundary(boundaryFiber, retryLane);
}

export function resolveRetryWakeable(boundaryFiber: Fiber, wakeable: Wakeable) {
  let retryLane = NoLane; // Default
  let retryCache: WeakSet<Wakeable> | Set<Wakeable> | null;
  switch (boundaryFiber.tag) {
    case SuspenseComponent:
      retryCache = boundaryFiber.stateNode;
      const suspenseState: null | SuspenseState = boundaryFiber.memoizedState;
      if (suspenseState !== null) {
        retryLane = suspenseState.retryLane;
      }
      break;
    case SuspenseListComponent:
      retryCache = boundaryFiber.stateNode;
      break;
    case OffscreenComponent: {
      const instance: OffscreenInstance = boundaryFiber.stateNode;
      retryCache = instance.retryCache;
      break;
    }
    default:
      throw new Error(
        'Pinged unknown suspense boundary type. ' +
          'This is probably a bug in React.',
      );
  }

  if (retryCache !== null) {
    // The wakeable resolved, so we no longer need to memoize, because it will
    // never be thrown again.
    retryCache.delete(wakeable);
  }

  retryTimedOutBoundary(boundaryFiber, retryLane);
}

// Computes the next Just Noticeable Difference (JND) boundary.
// The theory is that a person can't tell the difference between small differences in time.
// Therefore, if we wait a bit longer than necessary that won't translate to a noticeable
// difference in the experience. However, waiting for longer might mean that we can avoid
// showing an intermediate loading state. The longer we have already waited, the harder it
// is to tell small differences in time. Therefore, the longer we've already waited,
// the longer we can wait additionally. At some point we have to give up though.
// We pick a train model where the next boundary commits at a consistent schedule.
// These particular numbers are vague estimates. We expect to adjust them based on research.
function jnd(timeElapsed: number) {
  return timeElapsed < 120
    ? 120
    : timeElapsed < 480
    ? 480
    : timeElapsed < 1080
    ? 1080
    : timeElapsed < 1920
    ? 1920
    : timeElapsed < 3000
    ? 3000
    : timeElapsed < 4320
    ? 4320
    : ceil(timeElapsed / 1960) * 1960;
}

export function throwIfInfiniteUpdateLoopDetected() {
  if (nestedUpdateCount > NESTED_UPDATE_LIMIT) {
    nestedUpdateCount = 0;
    nestedPassiveUpdateCount = 0;
    rootWithNestedUpdates = null;
    rootWithPassiveNestedUpdates = null;

    throw new Error(
      'Maximum update depth exceeded. This can happen when a component ' +
        'repeatedly calls setState inside componentWillUpdate or ' +
        'componentDidUpdate. React limits the number of nested updates to ' +
        'prevent infinite loops.',
    );
  }

  if (__DEV__) {
    if (nestedPassiveUpdateCount > NESTED_PASSIVE_UPDATE_LIMIT) {
      nestedPassiveUpdateCount = 0;
      rootWithPassiveNestedUpdates = null;

      console.error(
        'Maximum update depth exceeded. This can happen when a component ' +
          "calls setState inside useEffect, but useEffect either doesn't " +
          'have a dependency array, or one of the dependencies changes on ' +
          'every render.',
      );
    }
  }
}

function flushRenderPhaseStrictModeWarningsInDEV() {
  if (__DEV__) {
    ReactStrictModeWarnings.flushLegacyContextWarning();

    if (warnAboutDeprecatedLifecycles) {
      ReactStrictModeWarnings.flushPendingUnsafeLifecycleWarnings();
    }
  }
}

function commitDoubleInvokeEffectsInDEV(
  fiber: Fiber,
  hasPassiveEffects: boolean,
) {
  if (__DEV__ && enableStrictEffects) {
    // TODO (StrictEffects) Should we set a marker on the root if it contains strict effects
    // so we don't traverse unnecessarily? similar to subtreeFlags but just at the root level.
    // Maybe not a big deal since this is DEV only behavior.

    setCurrentDebugFiberInDEV(fiber);
    invokeEffectsInDev(fiber, MountLayoutDev, invokeLayoutEffectUnmountInDEV);
    if (hasPassiveEffects) {
      invokeEffectsInDev(
        fiber,
        MountPassiveDev,
        invokePassiveEffectUnmountInDEV,
      );
    }

    invokeEffectsInDev(fiber, MountLayoutDev, invokeLayoutEffectMountInDEV);
    if (hasPassiveEffects) {
      invokeEffectsInDev(fiber, MountPassiveDev, invokePassiveEffectMountInDEV);
    }
    resetCurrentDebugFiberInDEV();
  }
}

function invokeEffectsInDev(
  firstChild: Fiber,
  fiberFlags: Flags,
  invokeEffectFn: (fiber: Fiber) => void,
): void {
  if (__DEV__ && enableStrictEffects) {
    // We don't need to re-check StrictEffectsMode here.
    // This function is only called if that check has already passed.

    let current = firstChild;
    let subtreeRoot = null;
    while (current !== null) {
      const primarySubtreeFlag = current.subtreeFlags & fiberFlags;
      if (
        current !== subtreeRoot &&
        current.child !== null &&
        primarySubtreeFlag !== NoFlags
      ) {
        current = current.child;
      } else {
        if ((current.flags & fiberFlags) !== NoFlags) {
          invokeEffectFn(current);
        }

        if (current.sibling !== null) {
          current = current.sibling;
        } else {
          current = subtreeRoot = current.return;
        }
      }
    }
  }
}

let didWarnStateUpdateForNotYetMountedComponent: Set<string> | null = null;
export function warnAboutUpdateOnNotYetMountedFiberInDEV(fiber: Fiber) {
  if (__DEV__) {
    if ((executionContext & RenderContext) !== NoContext) {
      // We let the other warning about render phase updates deal with this one.
      return;
    }

    if (!(fiber.mode & ConcurrentMode)) {
      return;
    }

    const tag = fiber.tag;
    if (
      tag !== IndeterminateComponent &&
      tag !== HostRoot &&
      tag !== ClassComponent &&
      tag !== FunctionComponent &&
      tag !== ForwardRef &&
      tag !== MemoComponent &&
      tag !== SimpleMemoComponent
    ) {
      // Only warn for user-defined components, not internal ones like Suspense.
      return;
    }

    // We show the whole stack but dedupe on the top component's name because
    // the problematic code almost always lies inside that component.
    const componentName = getComponentNameFromFiber(fiber) || 'ReactComponent';
    if (didWarnStateUpdateForNotYetMountedComponent !== null) {
      if (didWarnStateUpdateForNotYetMountedComponent.has(componentName)) {
        return;
      }
      didWarnStateUpdateForNotYetMountedComponent.add(componentName);
    } else {
      didWarnStateUpdateForNotYetMountedComponent = new Set([componentName]);
    }

    const previousFiber = ReactCurrentFiberCurrent;
    try {
      setCurrentDebugFiberInDEV(fiber);
      console.error(
        "Can't perform a React state update on a component that hasn't mounted yet. " +
          'This indicates that you have a side-effect in your render function that ' +
          'asynchronously later calls tries to update the component. Move this work to ' +
          'useEffect instead.',
      );
    } finally {
      if (previousFiber) {
        setCurrentDebugFiberInDEV(fiber);
      } else {
        resetCurrentDebugFiberInDEV();
      }
    }
  }
}

let beginWork;
if (__DEV__ && replayFailedUnitOfWorkWithInvokeGuardedCallback) {
  const dummyFiber = null;
  beginWork = (current, unitOfWork, lanes) => {
    // If a component throws an error, we replay it again in a synchronously
    // dispatched event, so that the debugger will treat it as an uncaught
    // error See ReactErrorUtils for more information.

    // Before entering the begin phase, copy the work-in-progress onto a dummy
    // fiber. If beginWork throws, we'll use this to reset the state.
    const originalWorkInProgressCopy = assignFiberPropertiesInDEV(
      dummyFiber,
      unitOfWork,
    );
    try {
      return originalBeginWork(current, unitOfWork, lanes);
    } catch (originalError) {
      if (
        didSuspendOrErrorWhileHydratingDEV() ||
        (originalError !== null &&
          typeof originalError === 'object' &&
          typeof originalError.then === 'function')
      ) {
        // Don't replay promises.
        // Don't replay errors if we are hydrating and have already suspended or handled an error
        throw originalError;
      }

      // Keep this code in sync with handleError; any changes here must have
      // corresponding changes there.
      resetContextDependencies();
      resetHooksAfterThrow();
      // Don't reset current debug fiber, since we're about to work on the
      // same fiber again.

      // Unwind the failed stack frame
      unwindInterruptedWork(current, unitOfWork, workInProgressRootRenderLanes);

      // Restore the original properties of the fiber.
      assignFiberPropertiesInDEV(unitOfWork, originalWorkInProgressCopy);

      if (enableProfilerTimer && unitOfWork.mode & ProfileMode) {
        // Reset the profiler timer.
        startProfilerTimer(unitOfWork);
      }

      // Run beginWork again.
      invokeGuardedCallback(
        null,
        originalBeginWork,
        null,
        current,
        unitOfWork,
        lanes,
      );

      if (hasCaughtError()) {
        const replayError = clearCaughtError();
        if (
          typeof replayError === 'object' &&
          replayError !== null &&
          replayError._suppressLogging &&
          typeof originalError === 'object' &&
          originalError !== null &&
          !originalError._suppressLogging
        ) {
          // If suppressed, let the flag carry over to the original error which is the one we'll rethrow.
          originalError._suppressLogging = true;
        }
      }
      // We always throw the original error in case the second render pass is not idempotent.
      // This can happen if a memoized function or CommonJS module doesn't throw after first invocation.
      throw originalError;
    }
  };
} else {
  beginWork = originalBeginWork;
}

let didWarnAboutUpdateInRender = false;
let didWarnAboutUpdateInRenderForAnotherComponent;
if (__DEV__) {
  didWarnAboutUpdateInRenderForAnotherComponent = new Set();
}

function warnAboutRenderPhaseUpdatesInDEV(fiber) {
  if (__DEV__) {
    if (
      ReactCurrentDebugFiberIsRenderingInDEV &&
      !getIsUpdatingOpaqueValueInRenderPhaseInDEV()
    ) {
      switch (fiber.tag) {
        case FunctionComponent:
        case ForwardRef:
        case SimpleMemoComponent: {
          const renderingComponentName =
            (workInProgress && getComponentNameFromFiber(workInProgress)) ||
            'Unknown';
          // Dedupe by the rendering component because it's the one that needs to be fixed.
          const dedupeKey = renderingComponentName;
          if (!didWarnAboutUpdateInRenderForAnotherComponent.has(dedupeKey)) {
            didWarnAboutUpdateInRenderForAnotherComponent.add(dedupeKey);
            const setStateComponentName =
              getComponentNameFromFiber(fiber) || 'Unknown';
            console.error(
              'Cannot update a component (`%s`) while rendering a ' +
                'different component (`%s`). To locate the bad setState() call inside `%s`, ' +
                'follow the stack trace as described in https://reactjs.org/link/setstate-in-render',
              setStateComponentName,
              renderingComponentName,
              renderingComponentName,
            );
          }
          break;
        }
        case ClassComponent: {
          if (!didWarnAboutUpdateInRender) {
            console.error(
              'Cannot update during an existing state transition (such as ' +
                'within `render`). Render methods should be a pure ' +
                'function of props and state.',
            );
            didWarnAboutUpdateInRender = true;
          }
          break;
        }
      }
    }
  }
}

export function restorePendingUpdaters(root: FiberRoot, lanes: Lanes): void {
  if (enableUpdaterTracking) {
    if (isDevToolsPresent) {
      const memoizedUpdaters = root.memoizedUpdaters;
      memoizedUpdaters.forEach(schedulingFiber => {
        addFiberToLanesMap(root, schedulingFiber, lanes);
      });

      // This function intentionally does not clear memoized updaters.
      // Those may still be relevant to the current commit
      // and a future one (e.g. Suspense).
    }
  }
}

const fakeActCallbackNode = {};
function scheduleCallback(priorityLevel, callback) {
  if (__DEV__) {
    // If we're currently inside an `act` scope, bypass Scheduler and push to
    // the `act` queue instead.
    const actQueue = ReactCurrentActQueue.current;
    if (actQueue !== null) {
      actQueue.push(callback);
      return fakeActCallbackNode;
    } else {
      return Scheduler_scheduleCallback(priorityLevel, callback);
    }
  } else {
    // In production, always call Scheduler. This function will be stripped out.
    return Scheduler_scheduleCallback(priorityLevel, callback);
  }
}

function cancelCallback(callbackNode) {
  if (__DEV__ && callbackNode === fakeActCallbackNode) {
    return;
  }
  // In production, always call Scheduler. This function will be stripped out.
  return Scheduler_cancelCallback(callbackNode);
}

function shouldForceFlushFallbacksInDEV() {
  // Never force flush in production. This function should get stripped out.
  return __DEV__ && ReactCurrentActQueue.current !== null;
}

function warnIfUpdatesNotWrappedWithActDEV(fiber: Fiber): void {
  if (__DEV__) {
    if (fiber.mode & ConcurrentMode) {
      if (!isConcurrentActEnvironment()) {
        // Not in an act environment. No need to warn.
        return;
      }
    } else {
      // Legacy mode has additional cases where we suppress a warning.
      if (!isLegacyActEnvironment(fiber)) {
        // Not in an act environment. No need to warn.
        return;
      }
      if (executionContext !== NoContext) {
        // Legacy mode doesn't warn if the update is batched, i.e.
        // batchedUpdates or flushSync.
        return;
      }
      if (
        fiber.tag !== FunctionComponent &&
        fiber.tag !== ForwardRef &&
        fiber.tag !== SimpleMemoComponent
      ) {
        // For backwards compatibility with pre-hooks code, legacy mode only
        // warns for updates that originate from a hook.
        return;
      }
    }

    if (ReactCurrentActQueue.current === null) {
      const previousFiber = ReactCurrentFiberCurrent;
      try {
        setCurrentDebugFiberInDEV(fiber);
        console.error(
          'An update to %s inside a test was not wrapped in act(...).\n\n' +
            'When testing, code that causes React state updates should be ' +
            'wrapped into act(...):\n\n' +
            'act(() => {\n' +
            '  /* fire events that update state */\n' +
            '});\n' +
            '/* assert on the output */\n\n' +
            "This ensures that you're testing the behavior the user would see " +
            'in the browser.' +
            ' Learn more at https://reactjs.org/link/wrap-tests-with-act',
          getComponentNameFromFiber(fiber),
        );
      } finally {
        if (previousFiber) {
          setCurrentDebugFiberInDEV(fiber);
        } else {
          resetCurrentDebugFiberInDEV();
        }
      }
    }
  }
}

function warnIfSuspenseResolutionNotWrappedWithActDEV(root: FiberRoot): void {
  if (__DEV__) {
    if (
      root.tag !== LegacyRoot &&
      isConcurrentActEnvironment() &&
      ReactCurrentActQueue.current === null
    ) {
      console.error(
        'A suspended resource finished loading inside a test, but the event ' +
          'was not wrapped in act(...).\n\n' +
          'When testing, code that resolves suspended data should be wrapped ' +
          'into act(...):\n\n' +
          'act(() => {\n' +
          '  /* finish loading suspended data */\n' +
          '});\n' +
          '/* assert on the output */\n\n' +
          "This ensures that you're testing the behavior the user would see " +
          'in the browser.' +
          ' Learn more at https://reactjs.org/link/wrap-tests-with-act',
      );
    }
  }
}

export function setIsRunningInsertionEffect(isRunning: boolean): void {
  if (__DEV__) {
    isRunningInsertionEffect = isRunning;
  }
}<|MERGE_RESOLUTION|>--- conflicted
+++ resolved
@@ -610,19 +610,6 @@
   fiber: Fiber,
   lane: Lane,
   eventTime: number,
-<<<<<<< HEAD
-): FiberRoot | null {
-  // check if there is infinite update such as declare a setState in render function
-  // this could cause nested update
-  checkForNestedUpdates();
-
-  // give a lane priority to current fiber and find the fiberRoot for this fiber
-  // the most important part of this step is to confirm lane's existing on each fiber node
-  // if the lane exists no mater what kind of lane, this means current fiber need to be updated
-  const root = markUpdateLaneFromFiberToRoot(fiber, lane);
-  if (root === null) {
-    return null;
-=======
 ) {
   if (__DEV__) {
     if (isRunningInsertionEffect) {
@@ -634,7 +621,6 @@
     if (isFlushingPassiveEffects) {
       didScheduleUpdateDuringPassiveEffects = true;
     }
->>>>>>> 2c7dea73
   }
 
   // set current lane to the current fiber object
@@ -764,65 +750,9 @@
   ensureRootIsScheduled(root, eventTime);
 }
 
-<<<<<<< HEAD
-// This is split into a separate function so we can mark a fiber with pending
-// work without treating it as a typical update that originates from an event;
-// e.g. retrying a Suspense boundary isn't an update, but it does schedule work
-// on a fiber.
-function markUpdateLaneFromFiberToRoot(
-  sourceFiber: Fiber,
-  lane: Lane,
-): FiberRoot | null {
-  // Update the source fiber's lanes
-  sourceFiber.lanes = mergeLanes(sourceFiber.lanes, lane);
-  // if this fiber has a alternate get it and set a lane for it
-  let alternate = sourceFiber.alternate;
-  if (alternate !== null) {
-    alternate.lanes = mergeLanes(alternate.lanes, lane);
-  }
-  if (__DEV__) {
-    if (
-      alternate === null &&
-      (sourceFiber.flags & (Placement | Hydrating)) !== NoFlags
-    ) {
-      warnAboutUpdateOnNotYetMountedFiberInDEV(sourceFiber);
-    }
-  }
-  // Walk the parent path to the root and update the child lanes.
-  let node = sourceFiber;
-  let parent = sourceFiber.return;
-  // resurse the parent fiber and add lanes for parent and alternate until it is root fiber
-  while (parent !== null) {
-    parent.childLanes = mergeLanes(parent.childLanes, lane);
-    alternate = parent.alternate;
-    if (alternate !== null) {
-      alternate.childLanes = mergeLanes(alternate.childLanes, lane);
-    } else {
-      if (__DEV__) {
-        if ((parent.flags & (Placement | Hydrating)) !== NoFlags) {
-          warnAboutUpdateOnNotYetMountedFiberInDEV(sourceFiber);
-        }
-      }
-    }
-    // this step is to get the root fiber
-    node = parent;
-    parent = parent.return;
-  }
-  if (node.tag === HostRoot) {
-    // get the FiberRoot and return
-    const root: FiberRoot = node.stateNode;
-    return root;
-  } else {
-    return null;
-  }
-}
-
-export function isInterleavedUpdate(fiber: Fiber, lane: Lane) {
-=======
 export function isUnsafeClassRenderPhaseUpdate(fiber: Fiber) {
   // Check if this is a render phase update. Only called by class components,
   // which special (deprecated) behavior for UNSAFE_componentWillReceive props.
->>>>>>> 2c7dea73
   return (
     // TODO: Remove outdated deferRenderPhaseUpdateToNextBatch experiment. We
     // decided not to enable it.
@@ -1460,17 +1390,11 @@
   const finishedWork: Fiber = (root.current.alternate: any);
   root.finishedWork = finishedWork;
   root.finishedLanes = lanes;
-<<<<<<< HEAD
-  // commit phase commit阶段
-  // fiber树构建完毕 开始提交更新
-  commitRoot(root, workInProgressRootRecoverableErrors);
-=======
   commitRoot(
     root,
     workInProgressRootRecoverableErrors,
     workInProgressTransitions,
   );
->>>>>>> 2c7dea73
 
   // Before exiting, make sure there's a callback scheduled for the next
   // pending level.
@@ -2051,12 +1975,7 @@
   let next;
   if (enableProfilerTimer && (unitOfWork.mode & ProfileMode) !== NoMode) {
     startProfilerTimer(unitOfWork);
-<<<<<<< HEAD
-    // 处理beginWork子节点
-    next = beginWork(current, unitOfWork, subtreeRenderLanes);
-=======
     next = beginWork(current, unitOfWork, renderLanes);
->>>>>>> 2c7dea73
     stopProfilerTimerIfRunningAndRecordDelta(unitOfWork, true);
   } else {
     next = beginWork(current, unitOfWork, renderLanes);
@@ -2321,10 +2240,6 @@
     if (!rootDoesHavePassiveEffects) {
       rootDoesHavePassiveEffects = true;
       pendingPassiveEffectsRemainingLanes = remainingLanes;
-<<<<<<< HEAD
-      // scheduleCallback是用来以某个优先级调用函数的嵌套方法
-      // 这里是以NormalSchedulerPriority调用flush
-=======
       // workInProgressTransitions might be overwritten, so we want
       // to store it in pendingPassiveTransitions until they get processed
       // We need to pass this through as an argument to commitRoot
@@ -2332,7 +2247,6 @@
       // the previous render and commit if we throttle the commit
       // with setTimeout
       pendingPassiveTransitions = transitions;
->>>>>>> 2c7dea73
       scheduleCallback(NormalSchedulerPriority, () => {
         flushPassiveEffects();
         // This render triggered passive effects: release the root cache pool
