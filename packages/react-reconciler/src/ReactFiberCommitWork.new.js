/**
 * Copyright (c) Facebook, Inc. and its affiliates.
 *
 * This source code is licensed under the MIT license found in the
 * LICENSE file in the root directory of this source tree.
 *
 * @flow
 */

import type {
  Instance,
  TextInstance,
  SuspenseInstance,
  Container,
  ChildSet,
  UpdatePayload,
} from './ReactFiberHostConfig';
import type {Fiber} from './ReactInternalTypes';
import type {FiberRoot} from './ReactInternalTypes';
import type {Lanes} from './ReactFiberLane.new';
import type {SuspenseState} from './ReactFiberSuspenseComponent.new';
import type {UpdateQueue} from './ReactUpdateQueue.new';
import type {FunctionComponentUpdateQueue} from './ReactFiberHooks.new';
import type {Wakeable} from 'shared/ReactTypes';
import type {OffscreenState} from './ReactFiberOffscreenComponent';
import type {HookFlags} from './ReactHookEffectTags';
import type {Cache} from './ReactFiberCacheComponent.new';

import {
  enableCreateEventHandleAPI,
  enableProfilerTimer,
  enableProfilerCommitHooks,
  enableProfilerNestedUpdatePhase,
  enableSchedulingProfiler,
  enableSuspenseServerRenderer,
  enableSuspenseCallback,
  enableScopeAPI,
  enableStrictEffects,
  deletedTreeCleanUpLevel,
  enableSuspenseLayoutEffectSemantics,
  enableUpdaterTracking,
  enableCache,
} from 'shared/ReactFeatureFlags';
import {
  FunctionComponent,
  ForwardRef,
  ClassComponent,
  HostRoot,
  HostComponent,
  HostText,
  HostPortal,
  Profiler,
  SuspenseComponent,
  DehydratedFragment,
  IncompleteClassComponent,
  MemoComponent,
  SimpleMemoComponent,
  SuspenseListComponent,
  ScopeComponent,
  OffscreenComponent,
  LegacyHiddenComponent,
  CacheComponent,
} from './ReactWorkTags';
import {detachDeletedInstance} from './ReactFiberHostConfig';
import {
  NoFlags,
  ContentReset,
  Placement,
  PlacementAndUpdate,
  ChildDeletion,
  Snapshot,
  Update,
  Ref,
  Hydrating,
  HydratingAndUpdate,
  Passive,
  BeforeMutationMask,
  MutationMask,
  LayoutMask,
  PassiveMask,
  Visibility,
} from './ReactFiberFlags';
import getComponentNameFromFiber from 'react-reconciler/src/getComponentNameFromFiber';
import {
  resetCurrentFiber as resetCurrentDebugFiberInDEV,
  setCurrentFiber as setCurrentDebugFiberInDEV,
} from './ReactCurrentFiber';
import {resolveDefaultProps} from './ReactFiberLazyComponent.new';
import {
  isCurrentUpdateNested,
  getCommitTime,
  recordLayoutEffectDuration,
  startLayoutEffectTimer,
  recordPassiveEffectDuration,
  startPassiveEffectTimer,
} from './ReactProfilerTimer.new';
import {ConcurrentMode, NoMode, ProfileMode} from './ReactTypeOfMode';
import {commitUpdateQueue} from './ReactUpdateQueue.new';
import {
  getPublicInstance,
  supportsMutation,
  supportsPersistence,
  supportsHydration,
  commitMount,
  commitUpdate,
  resetTextContent,
  commitTextUpdate,
  appendChild,
  appendChildToContainer,
  insertBefore,
  insertInContainerBefore,
  removeChild,
  removeChildFromContainer,
  clearSuspenseBoundary,
  clearSuspenseBoundaryFromContainer,
  replaceContainerChildren,
  createContainerChildSet,
  hideInstance,
  hideTextInstance,
  unhideInstance,
  unhideTextInstance,
  commitHydratedContainer,
  commitHydratedSuspenseInstance,
  clearContainer,
  prepareScopeUpdate,
  prepareForCommit,
  beforeActiveInstanceBlur,
} from './ReactFiberHostConfig';
import {
  captureCommitPhaseError,
  resolveRetryWakeable,
  markCommitTimeOfFallback,
  enqueuePendingPassiveProfilerEffect,
  restorePendingUpdaters,
} from './ReactFiberWorkLoop.new';
import {
  NoFlags as NoHookEffect,
  HasEffect as HookHasEffect,
  Layout as HookLayout,
  Insertion as HookInsertion,
  Passive as HookPassive,
} from './ReactHookEffectTags';
import {didWarnAboutReassigningProps} from './ReactFiberBeginWork.new';
import {doesFiberContain} from './ReactFiberTreeReflection';
import {invokeGuardedCallback, clearCaughtError} from 'shared/ReactErrorUtils';
import {
  isDevToolsPresent,
  markComponentPassiveEffectMountStarted,
  markComponentPassiveEffectMountStopped,
  markComponentPassiveEffectUnmountStarted,
  markComponentPassiveEffectUnmountStopped,
  markComponentLayoutEffectMountStarted,
  markComponentLayoutEffectMountStopped,
  markComponentLayoutEffectUnmountStarted,
  markComponentLayoutEffectUnmountStopped,
  onCommitUnmount,
} from './ReactFiberDevToolsHook.new';
import {releaseCache, retainCache} from './ReactFiberCacheComponent.new';

let didWarnAboutUndefinedSnapshotBeforeUpdate: Set<mixed> | null = null;
if (__DEV__) {
  didWarnAboutUndefinedSnapshotBeforeUpdate = new Set();
}

// Used during the commit phase to track the state of the Offscreen component stack.
// Allows us to avoid traversing the return path to find the nearest Offscreen ancestor.
// Only used when enableSuspenseLayoutEffectSemantics is enabled.
let offscreenSubtreeIsHidden: boolean = false;
let offscreenSubtreeWasHidden: boolean = false;

const PossiblyWeakSet = typeof WeakSet === 'function' ? WeakSet : Set;

let nextEffect: Fiber | null = null;

// Used for Profiling builds to track updaters.
let inProgressLanes: Lanes | null = null;
let inProgressRoot: FiberRoot | null = null;

function reportUncaughtErrorInDEV(error) {
  // Wrapping each small part of the commit phase into a guarded
  // callback is a bit too slow (https://github.com/facebook/react/pull/21666).
  // But we rely on it to surface errors to DEV tools like overlays
  // (https://github.com/facebook/react/issues/21712).
  // As a compromise, rethrow only caught errors in a guard.
  if (__DEV__) {
    invokeGuardedCallback(null, () => {
      throw error;
    });
    clearCaughtError();
  }
}

const callComponentWillUnmountWithTimer = function(current, instance) {
  instance.props = current.memoizedProps;
  instance.state = current.memoizedState;
  if (
    enableProfilerTimer &&
    enableProfilerCommitHooks &&
    current.mode & ProfileMode
  ) {
    try {
      startLayoutEffectTimer();
      instance.componentWillUnmount();
    } finally {
      recordLayoutEffectDuration(current);
    }
  } else {
    instance.componentWillUnmount();
  }
};

// Capture errors so they don't interrupt mounting.
function safelyCallCommitHookLayoutEffectListMount(
  current: Fiber,
  nearestMountedAncestor: Fiber | null,
) {
  try {
    commitHookEffectListMount(HookLayout, current);
  } catch (error) {
    reportUncaughtErrorInDEV(error);
    captureCommitPhaseError(current, nearestMountedAncestor, error);
  }
}

// Capture errors so they don't interrupt unmounting.
function safelyCallComponentWillUnmount(
  current: Fiber,
  nearestMountedAncestor: Fiber | null,
  instance: any,
) {
  try {
    callComponentWillUnmountWithTimer(current, instance);
  } catch (error) {
    reportUncaughtErrorInDEV(error);
    captureCommitPhaseError(current, nearestMountedAncestor, error);
  }
}

// Capture errors so they don't interrupt mounting.
function safelyCallComponentDidMount(
  current: Fiber,
  nearestMountedAncestor: Fiber | null,
  instance: any,
) {
  try {
    instance.componentDidMount();
  } catch (error) {
    reportUncaughtErrorInDEV(error);
    captureCommitPhaseError(current, nearestMountedAncestor, error);
  }
}

// Capture errors so they don't interrupt mounting.
function safelyAttachRef(current: Fiber, nearestMountedAncestor: Fiber | null) {
  try {
    commitAttachRef(current);
  } catch (error) {
    reportUncaughtErrorInDEV(error);
    captureCommitPhaseError(current, nearestMountedAncestor, error);
  }
}

function safelyDetachRef(current: Fiber, nearestMountedAncestor: Fiber | null) {
  const ref = current.ref;
  if (ref !== null) {
    if (typeof ref === 'function') {
      let retVal;
      try {
        if (
          enableProfilerTimer &&
          enableProfilerCommitHooks &&
          current.mode & ProfileMode
        ) {
          try {
            startLayoutEffectTimer();
            retVal = ref(null);
          } finally {
            recordLayoutEffectDuration(current);
          }
        } else {
          retVal = ref(null);
        }
      } catch (error) {
        reportUncaughtErrorInDEV(error);
        captureCommitPhaseError(current, nearestMountedAncestor, error);
      }
      if (__DEV__) {
        if (typeof retVal === 'function') {
          console.error(
            'Unexpected return value from a callback ref in %s. ' +
              'A callback ref should not return a function.',
            getComponentNameFromFiber(current),
          );
        }
      }
    } else {
      ref.current = null;
    }
  }
}

function safelyCallDestroy(
  current: Fiber,
  nearestMountedAncestor: Fiber | null,
  destroy: () => void,
) {
  try {
    destroy();
  } catch (error) {
    reportUncaughtErrorInDEV(error);
    captureCommitPhaseError(current, nearestMountedAncestor, error);
  }
}

let focusedInstanceHandle: null | Fiber = null;
let shouldFireAfterActiveInstanceBlur: boolean = false;

export function commitBeforeMutationEffects(
  root: FiberRoot,
  firstChild: Fiber,
) {
  focusedInstanceHandle = prepareForCommit(root.containerInfo);

  nextEffect = firstChild;
  // 这里会经过一次深度遍历child 然后向上遍历return以便实现DFS
  // 遍历完成就搞定了所有effect
  commitBeforeMutationEffects_begin();

  // We no longer need to track the active instance fiber
  const shouldFire = shouldFireAfterActiveInstanceBlur;
  shouldFireAfterActiveInstanceBlur = false;
  focusedInstanceHandle = null;

  return shouldFire;
}

function commitBeforeMutationEffects_begin() {
<<<<<<< HEAD
  // dfs遍历所有节点
=======
  // 这里的while先提交deletion effect, 然后会深入到当前fiber的child当中去
  // 优先提交最深层的effect
>>>>>>> 193eceff
  while (nextEffect !== null) {
    const fiber = nextEffect;

    // This phase is only used for beforeActiveInstanceBlur.
    // Let's skip the whole loop if it's off.
    if (enableCreateEventHandleAPI) {
      // TODO: Should wrap this in flags check, too, as optimization
      const deletions = fiber.deletions;
      if (deletions !== null) {
        for (let i = 0; i < deletions.length; i++) {
          const deletion = deletions[i];
          commitBeforeMutationEffectsDeletion(deletion);
        }
      }
    }

<<<<<<< HEAD
    // 修正child的return指向 确保让child return指向父节点
    // 然后开始处理子节点
=======
    // 取出child 麻痹太难了
>>>>>>> 193eceff
    const child = fiber.child;
    if (
      (fiber.subtreeFlags & BeforeMutationMask) !== NoFlags &&
      child !== null
    ) {
      // 如果有孩纸 先提交孩子的effect
      ensureCorrectReturnPointer(child, fiber);
      nextEffect = child;
    } else {
      commitBeforeMutationEffects_complete();
    }
  }
}

function commitBeforeMutationEffects_complete() {
  while (nextEffect !== null) {
    // 不断取fiber
    const fiber = nextEffect;
    setCurrentDebugFiberInDEV(fiber);
    try {
      // 处理一些什么东西
      commitBeforeMutationEffectsOnFiber(fiber);
    } catch (error) {
      reportUncaughtErrorInDEV(error);
      captureCommitPhaseError(fiber, fiber.return, error);
    }
    resetCurrentDebugFiberInDEV();

<<<<<<< HEAD
    // 有兄弟指向兄弟并返回
    const sibling = fiber.sibling;                                                                                                                                                                                                                                                                                                                                                                                                                                                                                                                                                                                                                                                                    
=======
    const sibling = fiber.sibling;
    // 兄弟节点存在情况下 指向兄弟节点
>>>>>>> 193eceff
    if (sibling !== null) {
      ensureCorrectReturnPointer(sibling, fiber.return);
      // 如果兄弟节点没有遍历完 继续指向兄弟节点 不急着遍历父节点
      nextEffect = sibling;
      return;
    }

<<<<<<< HEAD
    // 没有兄弟指向父  节点
=======
    // 向父级不断寻找 往上走流程
>>>>>>> 193eceff
    nextEffect = fiber.return;
  }
}

function commitBeforeMutationEffectsOnFiber(finishedWork: Fiber) {
  // 获取老的fiber
  const current = finishedWork.alternate;
  // 拿flags
  const flags = finishedWork.flags;

  if (enableCreateEventHandleAPI) {
    if (!shouldFireAfterActiveInstanceBlur && focusedInstanceHandle !== null) {
      // Check to see if the focused element was inside of a hidden (Suspense) subtree.
      // TODO: Move this out of the hot path using a dedicated effect tag.
      if (
        finishedWork.tag === SuspenseComponent &&
        isSuspenseBoundaryBeingHidden(current, finishedWork) &&
        doesFiberContain(finishedWork, focusedInstanceHandle)
      ) {
        shouldFireAfterActiveInstanceBlur = true;
        beforeActiveInstanceBlur(finishedWork);
      }
    }
  }

  if ((flags & Snapshot) !== NoFlags) {
    setCurrentDebugFiberInDEV(finishedWork);

    // 根据节点类型 进行一些处理
    switch (finishedWork.tag) {
      case FunctionComponent:
      case ForwardRef:
      case SimpleMemoComponent: {
        break;
      }
      // class component情况下
      case ClassComponent: {
        if (current !== null) {
          const prevProps = current.memoizedProps;
          const prevState = current.memoizedState;
          const instance = finishedWork.stateNode;
          // We could update instance props and state here,
          // but instead we rely on them being set during last render.
          // TODO: revisit this when we implement resuming.
          if (__DEV__) {
            if (
              finishedWork.type === finishedWork.elementType &&
              !didWarnAboutReassigningProps
            ) {
              if (instance.props !== finishedWork.memoizedProps) {
                console.error(
                  'Expected %s props to match memoized props before ' +
                    'getSnapshotBeforeUpdate. ' +
                    'This might either be because of a bug in React, or because ' +
                    'a component reassigns its own `this.props`. ' +
                    'Please file an issue.',
                  getComponentNameFromFiber(finishedWork) || 'instance',
                );
              }
              if (instance.state !== finishedWork.memoizedState) {
                console.error(
                  'Expected %s state to match memoized state before ' +
                    'getSnapshotBeforeUpdate. ' +
                    'This might either be because of a bug in React, or because ' +
                    'a component reassigns its own `this.state`. ' +
                    'Please file an issue.',
                  getComponentNameFromFiber(finishedWork) || 'instance',
                );
              }
            }
          }
          // 调用instance getSnapshotbeforeUpdate
          const snapshot = instance.getSnapshotBeforeUpdate(
            finishedWork.elementType === finishedWork.type
              ? prevProps
              : resolveDefaultProps(finishedWork.type, prevProps),
            prevState,
          );
          if (__DEV__) {
            const didWarnSet = ((didWarnAboutUndefinedSnapshotBeforeUpdate: any): Set<mixed>);
            if (snapshot === undefined && !didWarnSet.has(finishedWork.type)) {
              didWarnSet.add(finishedWork.type);
              console.error(
                '%s.getSnapshotBeforeUpdate(): A snapshot value (or null) ' +
                  'must be returned. You have returned undefined.',
                getComponentNameFromFiber(finishedWork),
              );
            }
          }
          // 挂载到实例上
          instance.__reactInternalSnapshotBeforeUpdate = snapshot;
        }
        break;
      }
      case HostRoot: {
        if (supportsMutation) {
          const root = finishedWork.stateNode;
          clearContainer(root.containerInfo);
        }
        break;
      }
      case HostComponent:
      case HostText:
      case HostPortal:
      case IncompleteClassComponent:
        // Nothing to do for these component types
        break;
      default: {
        throw new Error(
          'This unit of work tag should not have side-effects. This error is ' +
            'likely caused by a bug in React. Please file an issue.',
        );
      }
    }

    resetCurrentDebugFiberInDEV();
  }
}

function commitBeforeMutationEffectsDeletion(deletion: Fiber) {
  if (enableCreateEventHandleAPI) {
    // TODO (effects) It would be nice to avoid calling doesFiberContain()
    // Maybe we can repurpose one of the subtreeFlags positions for this instead?
    // Use it to store which part of the tree the focused instance is in?
    // This assumes we can safely determine that instance during the "render" phase.
    if (doesFiberContain(deletion, ((focusedInstanceHandle: any): Fiber))) {
      shouldFireAfterActiveInstanceBlur = true;
      beforeActiveInstanceBlur(deletion);
    }
  }
}

function commitHookEffectListUnmount(
  flags: HookFlags,
  finishedWork: Fiber,
  nearestMountedAncestor: Fiber | null,
) {
  const updateQueue: FunctionComponentUpdateQueue | null = (finishedWork.updateQueue: any);
  const lastEffect = updateQueue !== null ? updateQueue.lastEffect : null;
  if (lastEffect !== null) {
    const firstEffect = lastEffect.next;
    let effect = firstEffect;
    do {
      if ((effect.tag & flags) === flags) {
        // Unmount
        const destroy = effect.destroy;
        effect.destroy = undefined;
        if (destroy !== undefined) {
          if (enableSchedulingProfiler) {
            if ((flags & HookPassive) !== NoHookEffect) {
              markComponentPassiveEffectUnmountStarted(finishedWork);
            } else if ((flags & HookLayout) !== NoHookEffect) {
              markComponentLayoutEffectUnmountStarted(finishedWork);
            }
          }

          safelyCallDestroy(finishedWork, nearestMountedAncestor, destroy);

          if (enableSchedulingProfiler) {
            if ((flags & HookPassive) !== NoHookEffect) {
              markComponentPassiveEffectUnmountStopped();
            } else if ((flags & HookLayout) !== NoHookEffect) {
              markComponentLayoutEffectUnmountStopped();
            }
          }
        }
      }
      effect = effect.next;
    } while (effect !== firstEffect);
  }
}

function commitHookEffectListMount(flags: HookFlags, finishedWork: Fiber) {
  const updateQueue: FunctionComponentUpdateQueue | null = (finishedWork.updateQueue: any);
  const lastEffect = updateQueue !== null ? updateQueue.lastEffect : null;
  // 
  if (lastEffect !== null) {
    const firstEffect = lastEffect.next;
    let effect = firstEffect;
    do {
      if ((effect.tag & flags) === flags) {
        if (enableSchedulingProfiler) {
          if ((flags & HookPassive) !== NoHookEffect) {
            markComponentPassiveEffectMountStarted(finishedWork);
          } else if ((flags & HookLayout) !== NoHookEffect) {
            markComponentLayoutEffectMountStarted(finishedWork);
          }
        }

        // Mount
        const create = effect.create;
        effect.destroy = create();

        if (enableSchedulingProfiler) {
          if ((flags & HookPassive) !== NoHookEffect) {
            markComponentPassiveEffectMountStopped();
          } else if ((flags & HookLayout) !== NoHookEffect) {
            markComponentLayoutEffectMountStopped();
          }
        }

        if (__DEV__) {
          const destroy = effect.destroy;
          if (destroy !== undefined && typeof destroy !== 'function') {
            let hookName;
            if ((effect.tag & HookLayout) !== NoFlags) {
              hookName = 'useLayoutEffect';
            } else if ((effect.tag & HookInsertion) !== NoFlags) {
              hookName = 'useInsertionEffect';
            } else {
              hookName = 'useEffect';
            }
            let addendum;
            if (destroy === null) {
              addendum =
                ' You returned null. If your effect does not require clean ' +
                'up, return undefined (or nothing).';
            } else if (typeof destroy.then === 'function') {
              addendum =
                '\n\nIt looks like you wrote ' +
                hookName +
                '(async () => ...) or returned a Promise. ' +
                'Instead, write the async function inside your effect ' +
                'and call it immediately:\n\n' +
                hookName +
                '(() => {\n' +
                '  async function fetchData() {\n' +
                '    // You can await here\n' +
                '    const response = await MyAPI.getData(someId);\n' +
                '    // ...\n' +
                '  }\n' +
                '  fetchData();\n' +
                `}, [someId]); // Or [] if effect doesn't need props or state\n\n` +
                'Learn more about data fetching with Hooks: https://reactjs.org/link/hooks-data-fetching';
            } else {
              addendum = ' You returned: ' + destroy;
            }
            console.error(
              '%s must not return anything besides a function, ' +
                'which is used for clean-up.%s',
              hookName,
              addendum,
            );
          }
        }
      }
      effect = effect.next;
    } while (effect !== firstEffect);
  }
}

export function commitPassiveEffectDurations(
  finishedRoot: FiberRoot,
  finishedWork: Fiber,
): void {
  if (enableProfilerTimer && enableProfilerCommitHooks) {
    // Only Profilers with work in their subtree will have an Update effect scheduled.
    if ((finishedWork.flags & Update) !== NoFlags) {
      switch (finishedWork.tag) {
        case Profiler: {
          const {passiveEffectDuration} = finishedWork.stateNode;
          const {id, onPostCommit} = finishedWork.memoizedProps;

          // This value will still reflect the previous commit phase.
          // It does not get reset until the start of the next commit phase.
          const commitTime = getCommitTime();

          let phase = finishedWork.alternate === null ? 'mount' : 'update';
          if (enableProfilerNestedUpdatePhase) {
            if (isCurrentUpdateNested()) {
              phase = 'nested-update';
            }
          }

          if (typeof onPostCommit === 'function') {
            onPostCommit(id, phase, passiveEffectDuration, commitTime);
          }

          // Bubble times to the next nearest ancestor Profiler.
          // After we process that Profiler, we'll bubble further up.
          let parentFiber = finishedWork.return;
          outer: while (parentFiber !== null) {
            switch (parentFiber.tag) {
              case HostRoot:
                const root = parentFiber.stateNode;
                root.passiveEffectDuration += passiveEffectDuration;
                break outer;
              case Profiler:
                const parentStateNode = parentFiber.stateNode;
                parentStateNode.passiveEffectDuration += passiveEffectDuration;
                break outer;
            }
            parentFiber = parentFiber.return;
          }
          break;
        }
        default:
          break;
      }
    }
  }
}

// 根据不同节点类型进行相应的处理
// 赋值ref
function commitLayoutEffectOnFiber(
  finishedRoot: FiberRoot,
  current: Fiber | null,
  finishedWork: Fiber,
  committedLanes: Lanes,
): void {
  if ((finishedWork.flags & LayoutMask) !== NoFlags) {
    // 分局不同节点类型进行处理
    switch (finishedWork.tag) {
      case FunctionComponent:
      case ForwardRef:
      case SimpleMemoComponent: {
        if (
          !enableSuspenseLayoutEffectSemantics ||
          !offscreenSubtreeWasHidden
        ) {
          // At this point layout effects have already been destroyed (during mutation phase).
          // This is done to prevent sibling component effects from interfering with each other,
          // e.g. a destroy function in one component should never override a ref set
          // by a create function in another component during the same commit.
          if (
            enableProfilerTimer &&
            enableProfilerCommitHooks &&
            finishedWork.mode & ProfileMode
          ) {
            try {
              startLayoutEffectTimer();
              // 触发hooks
              // 通过updateQueue 调用hooks
              commitHookEffectListMount(
                HookLayout | HookHasEffect,
                finishedWork,
              );
            } finally {
              recordLayoutEffectDuration(finishedWork);
            }
          } else {
            commitHookEffectListMount(HookLayout | HookHasEffect, finishedWork);
          }
        }
        break;
      }
      case ClassComponent: {
        const instance = finishedWork.stateNode;
        if (finishedWork.flags & Update) {
          if (!offscreenSubtreeWasHidden) {
            // 根据current决定是调用didMount或者didUpdate
            if (current === null) {
              // We could update instance props and state here,
              // but instead we rely on them being set during last render.
              // TODO: revisit this when we implement resuming.
              if (__DEV__) {
                if (
                  finishedWork.type === finishedWork.elementType &&
                  !didWarnAboutReassigningProps
                ) {
                  if (instance.props !== finishedWork.memoizedProps) {
                    console.error(
                      'Expected %s props to match memoized props before ' +
                        'componentDidMount. ' +
                        'This might either be because of a bug in React, or because ' +
                        'a component reassigns its own `this.props`. ' +
                        'Please file an issue.',
                      getComponentNameFromFiber(finishedWork) || 'instance',
                    );
                  }
                  if (instance.state !== finishedWork.memoizedState) {
                    console.error(
                      'Expected %s state to match memoized state before ' +
                        'componentDidMount. ' +
                        'This might either be because of a bug in React, or because ' +
                        'a component reassigns its own `this.state`. ' +
                        'Please file an issue.',
                      getComponentNameFromFiber(finishedWork) || 'instance',
                    );
                  }
                }
              }
              if (
                enableProfilerTimer &&
                enableProfilerCommitHooks &&
                finishedWork.mode & ProfileMode
              ) {
                try {
                  startLayoutEffectTimer();
                  // 类组件调用componentDidMount钩子
                  instance.componentDidMount();
                } finally {
                  recordLayoutEffectDuration(finishedWork);
                }
              } else {
                instance.componentDidMount();
              }
            } else {
              const prevProps =
                finishedWork.elementType === finishedWork.type
                  ? current.memoizedProps
                  : resolveDefaultProps(
                      finishedWork.type,
                      current.memoizedProps,
                    );
              const prevState = current.memoizedState;
              // We could update instance props and state here,
              // but instead we rely on them being set during last render.
              // TODO: revisit this when we implement resuming.
              if (__DEV__) {
                if (
                  finishedWork.type === finishedWork.elementType &&
                  !didWarnAboutReassigningProps
                ) {
                  if (instance.props !== finishedWork.memoizedProps) {
                    console.error(
                      'Expected %s props to match memoized props before ' +
                        'componentDidUpdate. ' +
                        'This might either be because of a bug in React, or because ' +
                        'a component reassigns its own `this.props`. ' +
                        'Please file an issue.',
                      getComponentNameFromFiber(finishedWork) || 'instance',
                    );
                  }
                  if (instance.state !== finishedWork.memoizedState) {
                    console.error(
                      'Expected %s state to match memoized state before ' +
                        'componentDidUpdate. ' +
                        'This might either be because of a bug in React, or because ' +
                        'a component reassigns its own `this.state`. ' +
                        'Please file an issue.',
                      getComponentNameFromFiber(finishedWork) || 'instance',
                    );
                  }
                }
              }
              if (
                enableProfilerTimer &&
                enableProfilerCommitHooks &&
                finishedWork.mode & ProfileMode
              ) {
                try {
                  startLayoutEffectTimer();
                  instance.componentDidUpdate(
                    prevProps,
                    prevState,
                    instance.__reactInternalSnapshotBeforeUpdate,
                  );
                } finally {
                  recordLayoutEffectDuration(finishedWork);
                }
              } else {
                instance.componentDidUpdate(
                  prevProps,
                  prevState,
                  instance.__reactInternalSnapshotBeforeUpdate,
                );
              }
            }
          }
        }

        // TODO: I think this is now always non-null by the time it reaches the
        // commit phase. Consider removing the type check.
        const updateQueue: UpdateQueue<
          *,
        > | null = (finishedWork.updateQueue: any);
        if (updateQueue !== null) {
          if (__DEV__) {
            if (
              finishedWork.type === finishedWork.elementType &&
              !didWarnAboutReassigningProps
            ) {
              if (instance.props !== finishedWork.memoizedProps) {
                console.error(
                  'Expected %s props to match memoized props before ' +
                    'processing the update queue. ' +
                    'This might either be because of a bug in React, or because ' +
                    'a component reassigns its own `this.props`. ' +
                    'Please file an issue.',
                  getComponentNameFromFiber(finishedWork) || 'instance',
                );
              }
              if (instance.state !== finishedWork.memoizedState) {
                console.error(
                  'Expected %s state to match memoized state before ' +
                    'processing the update queue. ' +
                    'This might either be because of a bug in React, or because ' +
                    'a component reassigns its own `this.state`. ' +
                    'Please file an issue.',
                  getComponentNameFromFiber(finishedWork) || 'instance',
                );
              }
            }
          }
          // We could update instance props and state here,
          // but instead we rely on them being set during last render.
          // TODO: revisit this when we implement resuming.
          commitUpdateQueue(finishedWork, updateQueue, instance);
        }
        break;
      }
      case HostRoot: {
        // TODO: I think this is now always non-null by the time it reaches the
        // commit phase. Consider removing the type check.
        const updateQueue: UpdateQueue<
          *,
        > | null = (finishedWork.updateQueue: any);
        if (updateQueue !== null) {
          let instance = null;
          if (finishedWork.child !== null) {
            switch (finishedWork.child.tag) {
              case HostComponent:
                instance = getPublicInstance(finishedWork.child.stateNode);
                break;
              case ClassComponent:
                instance = finishedWork.child.stateNode;
                break;
            }
          }
          commitUpdateQueue(finishedWork, updateQueue, instance);
        }
        break;
      }
      case HostComponent: {
        const instance: Instance = finishedWork.stateNode;

        // Renderers may schedule work to be done after host components are mounted
        // (eg DOM renderer may schedule auto-focus for inputs and form controls).
        // These effects should only be committed when components are first mounted,
        // aka when there is no current/alternate.
        if (current === null && finishedWork.flags & Update) {
          const type = finishedWork.type;
          const props = finishedWork.memoizedProps;
          commitMount(instance, type, props, finishedWork);
        }

        break;
      }
      case HostText: {
        // We have no life-cycles associated with text.
        break;
      }
      case HostPortal: {
        // We have no life-cycles associated with portals.
        break;
      }
      case Profiler: {
        if (enableProfilerTimer) {
          const {onCommit, onRender} = finishedWork.memoizedProps;
          const {effectDuration} = finishedWork.stateNode;

          const commitTime = getCommitTime();

          let phase = current === null ? 'mount' : 'update';
          if (enableProfilerNestedUpdatePhase) {
            if (isCurrentUpdateNested()) {
              phase = 'nested-update';
            }
          }

          if (typeof onRender === 'function') {
            onRender(
              finishedWork.memoizedProps.id,
              phase,
              finishedWork.actualDuration,
              finishedWork.treeBaseDuration,
              finishedWork.actualStartTime,
              commitTime,
            );
          }

          if (enableProfilerCommitHooks) {
            if (typeof onCommit === 'function') {
              onCommit(
                finishedWork.memoizedProps.id,
                phase,
                effectDuration,
                commitTime,
              );
            }

            // Schedule a passive effect for this Profiler to call onPostCommit hooks.
            // This effect should be scheduled even if there is no onPostCommit callback for this Profiler,
            // because the effect is also where times bubble to parent Profilers.
            enqueuePendingPassiveProfilerEffect(finishedWork);

            // Propagate layout effect durations to the next nearest Profiler ancestor.
            // Do not reset these values until the next render so DevTools has a chance to read them first.
            let parentFiber = finishedWork.return;
            outer: while (parentFiber !== null) {
              switch (parentFiber.tag) {
                case HostRoot:
                  const root = parentFiber.stateNode;
                  root.effectDuration += effectDuration;
                  break outer;
                case Profiler:
                  const parentStateNode = parentFiber.stateNode;
                  parentStateNode.effectDuration += effectDuration;
                  break outer;
              }
              parentFiber = parentFiber.return;
            }
          }
        }
        break;
      }
      case SuspenseComponent: {
        commitSuspenseHydrationCallbacks(finishedRoot, finishedWork);
        break;
      }
      case SuspenseListComponent:
      case IncompleteClassComponent:
      case ScopeComponent:
      case OffscreenComponent:
      case LegacyHiddenComponent:
        break;
      default:
        throw new Error(
          'This unit of work tag should not have side-effects. This error is ' +
            'likely caused by a bug in React. Please file an issue.',
        );
    }
  }

  if (!enableSuspenseLayoutEffectSemantics || !offscreenSubtreeWasHidden) {
    if (enableScopeAPI) {
      // TODO: This is a temporary solution that allowed us to transition away
      // from React Flare on www.
      if (finishedWork.flags & Ref && finishedWork.tag !== ScopeComponent) {
        commitAttachRef(finishedWork);
      }
    } else {
      if (finishedWork.flags & Ref) {
        // commit ref
        commitAttachRef(finishedWork);
      }
    }
  }
}

function reappearLayoutEffectsOnFiber(node: Fiber) {
  // Turn on layout effects in a tree that previously disappeared.
  // TODO (Offscreen) Check: flags & LayoutStatic
  switch (node.tag) {
    case FunctionComponent:
    case ForwardRef:
    case SimpleMemoComponent: {
      if (
        enableProfilerTimer &&
        enableProfilerCommitHooks &&
        node.mode & ProfileMode
      ) {
        try {
          startLayoutEffectTimer();
          safelyCallCommitHookLayoutEffectListMount(node, node.return);
        } finally {
          recordLayoutEffectDuration(node);
        }
      } else {
        safelyCallCommitHookLayoutEffectListMount(node, node.return);
      }
      break;
    }
    case ClassComponent: {
      const instance = node.stateNode;
      if (typeof instance.componentDidMount === 'function') {
        safelyCallComponentDidMount(node, node.return, instance);
      }
      safelyAttachRef(node, node.return);
      break;
    }
    case HostComponent: {
      safelyAttachRef(node, node.return);
      break;
    }
  }
}

function hideOrUnhideAllChildren(finishedWork, isHidden) {
  // Only hide or unhide the top-most host nodes.
  let hostSubtreeRoot = null;

  if (supportsMutation) {
    // We only have the top Fiber that was inserted but we need to recurse down its
    // children to find all the terminal nodes.
    let node: Fiber = finishedWork;
    while (true) {
      if (node.tag === HostComponent) {
        if (hostSubtreeRoot === null) {
          hostSubtreeRoot = node;

          const instance = node.stateNode;
          if (isHidden) {
            hideInstance(instance);
          } else {
            unhideInstance(node.stateNode, node.memoizedProps);
          }
        }
      } else if (node.tag === HostText) {
        if (hostSubtreeRoot === null) {
          const instance = node.stateNode;
          if (isHidden) {
            hideTextInstance(instance);
          } else {
            unhideTextInstance(instance, node.memoizedProps);
          }
        }
      } else if (
        (node.tag === OffscreenComponent ||
          node.tag === LegacyHiddenComponent) &&
        (node.memoizedState: OffscreenState) !== null &&
        node !== finishedWork
      ) {
        // Found a nested Offscreen component that is hidden.
        // Don't search any deeper. This tree should remain hidden.
      } else if (node.child !== null) {
        node.child.return = node;
        node = node.child;
        continue;
      }

      if (node === finishedWork) {
        return;
      }
      while (node.sibling === null) {
        if (node.return === null || node.return === finishedWork) {
          return;
        }

        if (hostSubtreeRoot === node) {
          hostSubtreeRoot = null;
        }

        node = node.return;
      }

      if (hostSubtreeRoot === node) {
        hostSubtreeRoot = null;
      }

      node.sibling.return = node.return;
      node = node.sibling;
    }
  }
}

function commitAttachRef(finishedWork: Fiber) {
  const ref = finishedWork.ref;
  if (ref !== null) {
    const instance = finishedWork.stateNode;
    let instanceToUse;
    switch (finishedWork.tag) {
      case HostComponent:
        instanceToUse = getPublicInstance(instance);
        break;
      default:
        instanceToUse = instance;
    }
    // Moved outside to ensure DCE works with this flag
    if (enableScopeAPI && finishedWork.tag === ScopeComponent) {
      instanceToUse = instance;
    }
    if (typeof ref === 'function') {
      let retVal;
      if (
        enableProfilerTimer &&
        enableProfilerCommitHooks &&
        finishedWork.mode & ProfileMode
      ) {
        try {
          startLayoutEffectTimer();
          retVal = ref(instanceToUse);
        } finally {
          recordLayoutEffectDuration(finishedWork);
        }
      } else {
        retVal = ref(instanceToUse);
      }
      if (__DEV__) {
        if (typeof retVal === 'function') {
          console.error(
            'Unexpected return value from a callback ref in %s. ' +
              'A callback ref should not return a function.',
            getComponentNameFromFiber(finishedWork),
          );
        }
      }
    } else {
      if (__DEV__) {
        if (!ref.hasOwnProperty('current')) {
          console.error(
            'Unexpected ref object provided for %s. ' +
              'Use either a ref-setter function or React.createRef().',
            getComponentNameFromFiber(finishedWork),
          );
        }
      }

      ref.current = instanceToUse;
    }
  }
}

function commitDetachRef(current: Fiber) {
  const currentRef = current.ref;
  if (currentRef !== null) {
    if (typeof currentRef === 'function') {
      if (
        enableProfilerTimer &&
        enableProfilerCommitHooks &&
        current.mode & ProfileMode
      ) {
        try {
          startLayoutEffectTimer();
          currentRef(null);
        } finally {
          recordLayoutEffectDuration(current);
        }
      } else {
        currentRef(null);
      }
    } else {
      currentRef.current = null;
    }
  }
}

// User-originating errors (lifecycles and refs) should not interrupt
// deletion, so don't let them throw. Host-originating errors should
// interrupt deletion, so it's okay
function commitUnmount(
  finishedRoot: FiberRoot,
  current: Fiber,
  nearestMountedAncestor: Fiber,
): void {
  onCommitUnmount(current);

  switch (current.tag) {
    case FunctionComponent:
    case ForwardRef:
    case MemoComponent:
    case SimpleMemoComponent: {
      const updateQueue: FunctionComponentUpdateQueue | null = (current.updateQueue: any);
      if (updateQueue !== null) {
        const lastEffect = updateQueue.lastEffect;
        if (lastEffect !== null) {
          const firstEffect = lastEffect.next;

          let effect = firstEffect;
          do {
            const {destroy, tag} = effect;
            if (destroy !== undefined) {
              if ((tag & HookInsertion) !== NoHookEffect) {
                safelyCallDestroy(current, nearestMountedAncestor, destroy);
              } else if ((tag & HookLayout) !== NoHookEffect) {
                if (enableSchedulingProfiler) {
                  markComponentLayoutEffectUnmountStarted(current);
                }

                if (
                  enableProfilerTimer &&
                  enableProfilerCommitHooks &&
                  current.mode & ProfileMode
                ) {
                  startLayoutEffectTimer();
                  safelyCallDestroy(current, nearestMountedAncestor, destroy);
                  recordLayoutEffectDuration(current);
                } else {
                  safelyCallDestroy(current, nearestMountedAncestor, destroy);
                }

                if (enableSchedulingProfiler) {
                  markComponentLayoutEffectUnmountStopped();
                }
              }
            }
            effect = effect.next;
          } while (effect !== firstEffect);
        }
      }
      return;
    }
    case ClassComponent: {
      safelyDetachRef(current, nearestMountedAncestor);
      const instance = current.stateNode;
      if (typeof instance.componentWillUnmount === 'function') {
        safelyCallComponentWillUnmount(
          current,
          nearestMountedAncestor,
          instance,
        );
      }
      return;
    }
    case HostComponent: {
      safelyDetachRef(current, nearestMountedAncestor);
      return;
    }
    case HostPortal: {
      // TODO: this is recursive.
      // We are also not using this parent because
      // the portal will get pushed immediately.
      if (supportsMutation) {
        unmountHostComponents(finishedRoot, current, nearestMountedAncestor);
      } else if (supportsPersistence) {
        emptyPortalContainer(current);
      }
      return;
    }
    case DehydratedFragment: {
      if (enableSuspenseCallback) {
        const hydrationCallbacks = finishedRoot.hydrationCallbacks;
        if (hydrationCallbacks !== null) {
          const onDeleted = hydrationCallbacks.onDeleted;
          if (onDeleted) {
            onDeleted((current.stateNode: SuspenseInstance));
          }
        }
      }
      return;
    }
    case ScopeComponent: {
      if (enableScopeAPI) {
        safelyDetachRef(current, nearestMountedAncestor);
      }
      return;
    }
  }
}

function commitNestedUnmounts(
  finishedRoot: FiberRoot,
  root: Fiber,
  nearestMountedAncestor: Fiber,
): void {
  // While we're inside a removed host node we don't want to call
  // removeChild on the inner nodes because they're removed by the top
  // call anyway. We also want to call componentWillUnmount on all
  // composites before this host node is removed from the tree. Therefore
  // we do an inner loop while we're still inside the host node.
  let node: Fiber = root;
  while (true) {
    commitUnmount(finishedRoot, node, nearestMountedAncestor);
    // Visit children because they may contain more composite or host nodes.
    // Skip portals because commitUnmount() currently visits them recursively.
    if (
      node.child !== null &&
      // If we use mutation we drill down into portals using commitUnmount above.
      // If we don't use mutation we drill down into portals here instead.
      (!supportsMutation || node.tag !== HostPortal)
    ) {
      node.child.return = node;
      node = node.child;
      continue;
    }
    if (node === root) {
      return;
    }
    while (node.sibling === null) {
      if (node.return === null || node.return === root) {
        return;
      }
      node = node.return;
    }
    node.sibling.return = node.return;
    node = node.sibling;
  }
}

function detachFiberMutation(fiber: Fiber) {
  // Cut off the return pointer to disconnect it from the tree.
  // This enables us to detect and warn against state updates on an unmounted component.
  // It also prevents events from bubbling from within disconnected components.
  //
  // Ideally, we should also clear the child pointer of the parent alternate to let this
  // get GC:ed but we don't know which for sure which parent is the current
  // one so we'll settle for GC:ing the subtree of this child.
  // This child itself will be GC:ed when the parent updates the next time.
  //
  // Note that we can't clear child or sibling pointers yet.
  // They're needed for passive effects and for findDOMNode.
  // We defer those fields, and all other cleanup, to the passive phase (see detachFiberAfterEffects).
  //
  // Don't reset the alternate yet, either. We need that so we can detach the
  // alternate's fields in the passive phase. Clearing the return pointer is
  // sufficient for findDOMNode semantics.
  const alternate = fiber.alternate;
  if (alternate !== null) {
    alternate.return = null;
  }
  fiber.return = null;
}

function detachFiberAfterEffects(fiber: Fiber) {
  const alternate = fiber.alternate;
  if (alternate !== null) {
    fiber.alternate = null;
    detachFiberAfterEffects(alternate);
  }

  // Note: Defensively using negation instead of < in case
  // `deletedTreeCleanUpLevel` is undefined.
  if (!(deletedTreeCleanUpLevel >= 2)) {
    // This is the default branch (level 0).
    fiber.child = null;
    fiber.deletions = null;
    fiber.dependencies = null;
    fiber.memoizedProps = null;
    fiber.memoizedState = null;
    fiber.pendingProps = null;
    fiber.sibling = null;
    fiber.stateNode = null;
    fiber.updateQueue = null;

    if (__DEV__) {
      fiber._debugOwner = null;
    }
  } else {
    // Clear cyclical Fiber fields. This level alone is designed to roughly
    // approximate the planned Fiber refactor. In that world, `setState` will be
    // bound to a special "instance" object instead of a Fiber. The Instance
    // object will not have any of these fields. It will only be connected to
    // the fiber tree via a single link at the root. So if this level alone is
    // sufficient to fix memory issues, that bodes well for our plans.
    fiber.child = null;
    fiber.deletions = null;
    fiber.sibling = null;

    // The `stateNode` is cyclical because on host nodes it points to the host
    // tree, which has its own pointers to children, parents, and siblings.
    // The other host nodes also point back to fibers, so we should detach that
    // one, too.
    if (fiber.tag === HostComponent) {
      const hostInstance: Instance = fiber.stateNode;
      if (hostInstance !== null) {
        detachDeletedInstance(hostInstance);
      }
    }
    fiber.stateNode = null;

    // I'm intentionally not clearing the `return` field in this level. We
    // already disconnect the `return` pointer at the root of the deleted
    // subtree (in `detachFiberMutation`). Besides, `return` by itself is not
    // cyclical — it's only cyclical when combined with `child`, `sibling`, and
    // `alternate`. But we'll clear it in the next level anyway, just in case.

    if (__DEV__) {
      fiber._debugOwner = null;
    }

    if (deletedTreeCleanUpLevel >= 3) {
      // Theoretically, nothing in here should be necessary, because we already
      // disconnected the fiber from the tree. So even if something leaks this
      // particular fiber, it won't leak anything else
      //
      // The purpose of this branch is to be super aggressive so we can measure
      // if there's any difference in memory impact. If there is, that could
      // indicate a React leak we don't know about.
      fiber.return = null;
      fiber.dependencies = null;
      fiber.memoizedProps = null;
      fiber.memoizedState = null;
      fiber.pendingProps = null;
      fiber.stateNode = null;
      // TODO: Move to `commitPassiveUnmountInsideDeletedTreeOnFiber` instead.
      fiber.updateQueue = null;
    }
  }
}

function emptyPortalContainer(current: Fiber) {
  if (!supportsPersistence) {
    return;
  }

  const portal: {
    containerInfo: Container,
    pendingChildren: ChildSet,
    ...
  } = current.stateNode;
  const {containerInfo} = portal;
  const emptyChildSet = createContainerChildSet(containerInfo);
  replaceContainerChildren(containerInfo, emptyChildSet);
}

function commitContainer(finishedWork: Fiber) {
  if (!supportsPersistence) {
    return;
  }

  switch (finishedWork.tag) {
    case ClassComponent:
    case HostComponent:
    case HostText: {
      return;
    }
    case HostRoot:
    case HostPortal: {
      const portalOrRoot: {
        containerInfo: Container,
        pendingChildren: ChildSet,
        ...
      } = finishedWork.stateNode;
      const {containerInfo, pendingChildren} = portalOrRoot;
      replaceContainerChildren(containerInfo, pendingChildren);
      return;
    }
  }

  throw new Error(
    'This unit of work tag should not have side-effects. This error is ' +
      'likely caused by a bug in React. Please file an issue.',
  );
}

function getHostParentFiber(fiber: Fiber): Fiber {
  let parent = fiber.return;
  while (parent !== null) {
    if (isHostParent(parent)) {
      return parent;
    }
    parent = parent.return;
  }

  throw new Error(
    'Expected to find a host parent. This error is likely caused by a bug ' +
      'in React. Please file an issue.',
  );
}

function isHostParent(fiber: Fiber): boolean {
  return (
    fiber.tag === HostComponent ||
    fiber.tag === HostRoot ||
    fiber.tag === HostPortal
  );
}

function getHostSibling(fiber: Fiber): ?Instance {
  // We're going to search forward into the tree until we find a sibling host
  // node. Unfortunately, if multiple insertions are done in a row we have to
  // search past them. This leads to exponential search for the next sibling.
  // TODO: Find a more efficient way to do this.
  let node: Fiber = fiber;
  siblings: while (true) {
    // If we didn't find anything, let's try the next sibling.
    while (node.sibling === null) {
      if (node.return === null || isHostParent(node.return)) {
        // If we pop out of the root or hit the parent the fiber we are the
        // last sibling.
        return null;
      }
      node = node.return;
    }
    node.sibling.return = node.return;
    node = node.sibling;
    while (
      node.tag !== HostComponent &&
      node.tag !== HostText &&
      node.tag !== DehydratedFragment
    ) {
      // If it is not host node and, we might have a host node inside it.
      // Try to search down until we find one.
      if (node.flags & Placement) {
        // If we don't have a child, try the siblings instead.
        continue siblings;
      }
      // If we don't have a child, try the siblings instead.
      // We also skip portals because they are not part of this host tree.
      if (node.child === null || node.tag === HostPortal) {
        continue siblings;
      } else {
        node.child.return = node;
        node = node.child;
      }
    }
    // Check if this host node is stable or about to be placed.
    if (!(node.flags & Placement)) {
      // Found it!
      return node.stateNode;
    }
  }
}

function commitPlacement(finishedWork: Fiber): void {
  if (!supportsMutation) {
    return;
  }

  // Recursively insert all host nodes into the parent.
  // 递归找爸爸
  const parentFiber = getHostParentFiber(finishedWork);

  // Note: these two variables *must* always be updated together.
  // parent和isContainer这两个变量必须跟着一起改变
  let parent;
  let isContainer;
  // 保存父节点信息
  const parentStateNode = parentFiber.stateNode;
  switch (parentFiber.tag) {
    case HostComponent:
      parent = parentStateNode;
      isContainer = false;
      break;
    case HostRoot:
      parent = parentStateNode.containerInfo;
      isContainer = true;
      break;
    case HostPortal:
      parent = parentStateNode.containerInfo;
      isContainer = true;
      break;
    // eslint-disable-next-line-no-fallthrough
    default:
      throw new Error(
        'Invalid host parent fiber. This error is likely caused by a bug ' +
          'in React. Please file an issue.',
      );
  }
  if (parentFiber.flags & ContentReset) {
    // Reset the text content of the parent before doing any insertions
    resetTextContent(parent);
    // Clear ContentReset from the effect tag
    parentFiber.flags &= ~ContentReset;
  }

  const before = getHostSibling(finishedWork);
  // We only have the top Fiber that was inserted but we need to recurse down its
  // children to find all the terminal nodes.

  // 插入真实节点dom元素
  if (isContainer) {
    insertOrAppendPlacementNodeIntoContainer(finishedWork, before, parent);
  } else {
    insertOrAppendPlacementNode(finishedWork, before, parent);
  }
}

function insertOrAppendPlacementNodeIntoContainer(
  node: Fiber,
  before: ?Instance,
  parent: Container,
): void {
  const {tag} = node;
  const isHost = tag === HostComponent || tag === HostText;
  if (isHost) {
    const stateNode = node.stateNode;
    if (before) {
      insertInContainerBefore(parent, stateNode, before);
    } else {
      appendChildToContainer(parent, stateNode);
    }
  } else if (tag === HostPortal) {
    // If the insertion itself is a portal, then we don't want to traverse
    // down its children. Instead, we'll get insertions from each child in
    // the portal directly.
  } else {
    const child = node.child;
    if (child !== null) {
      insertOrAppendPlacementNodeIntoContainer(child, before, parent);
      let sibling = child.sibling;
      while (sibling !== null) {
        insertOrAppendPlacementNodeIntoContainer(sibling, before, parent);
        sibling = sibling.sibling;
      }
    }
  }
}

function insertOrAppendPlacementNode(
  node: Fiber,
  before: ?Instance,
  parent: Instance,
): void {
  const {tag} = node;
  const isHost = tag === HostComponent || tag === HostText;
  if (isHost) {
    const stateNode = node.stateNode;
    if (before) {
      insertBefore(parent, stateNode, before);
    } else {
      appendChild(parent, stateNode);
    }
  } else if (tag === HostPortal) {
    // If the insertion itself is a portal, then we don't want to traverse
    // down its children. Instead, we'll get insertions from each child in
    // the portal directly.
  } else {
    const child = node.child;
    if (child !== null) {
      insertOrAppendPlacementNode(child, before, parent);
      let sibling = child.sibling;
      while (sibling !== null) {
        insertOrAppendPlacementNode(sibling, before, parent);
        sibling = sibling.sibling;
      }
    }
  }
}

function unmountHostComponents(
  finishedRoot: FiberRoot,
  current: Fiber,
  nearestMountedAncestor: Fiber,
): void {
  // We only have the top Fiber that was deleted but we need to recurse down its
  // children to find all the terminal nodes.
  let node: Fiber = current;

  // Each iteration, currentParent is populated with node's host parent if not
  // currentParentIsValid.
  let currentParentIsValid = false;

  // Note: these two variables *must* always be updated together.
  let currentParent;
  let currentParentIsContainer;

  while (true) {
    if (!currentParentIsValid) {
      let parent = node.return;
      findParent: while (true) {
        if (parent === null) {
          throw new Error(
            'Expected to find a host parent. This error is likely caused by ' +
              'a bug in React. Please file an issue.',
          );
        }

        const parentStateNode = parent.stateNode;
        // 将父节点指针指向不同类型下父节点的挂载点
        switch (parent.tag) {
          case HostComponent:
            currentParent = parentStateNode;
            currentParentIsContainer = false;
            break findParent;
          case HostRoot:
            currentParent = parentStateNode.containerInfo;
            currentParentIsContainer = true;
            break findParent;
          case HostPortal:
            currentParent = parentStateNode.containerInfo;
            currentParentIsContainer = true;
            break findParent;
        }
        parent = parent.return;
      }
      currentParentIsValid = true;
    }

    if (node.tag === HostComponent || node.tag === HostText) {
      commitNestedUnmounts(finishedRoot, node, nearestMountedAncestor);
      // After all the children have unmounted, it is now safe to remove the
      // node from the tree.
      if (currentParentIsContainer) {
        removeChildFromContainer(
          ((currentParent: any): Container),
          (node.stateNode: Instance | TextInstance),
        );
      } else {
        removeChild(
          ((currentParent: any): Instance),
          (node.stateNode: Instance | TextInstance),
        );
      }
      // Don't visit children because we already visited them.
    } else if (
      enableSuspenseServerRenderer &&
      node.tag === DehydratedFragment
    ) {
      if (enableSuspenseCallback) {
        const hydrationCallbacks = finishedRoot.hydrationCallbacks;
        if (hydrationCallbacks !== null) {
          const onDeleted = hydrationCallbacks.onDeleted;
          if (onDeleted) {
            onDeleted((node.stateNode: SuspenseInstance));
          }
        }
      }

      // Delete the dehydrated suspense boundary and all of its content.
      if (currentParentIsContainer) {
        clearSuspenseBoundaryFromContainer(
          ((currentParent: any): Container),
          (node.stateNode: SuspenseInstance),
        );
      } else {
        clearSuspenseBoundary(
          ((currentParent: any): Instance),
          (node.stateNode: SuspenseInstance),
        );
      }
    } else if (node.tag === HostPortal) {
      if (node.child !== null) {
        // When we go into a portal, it becomes the parent to remove from.
        // We will reassign it back when we pop the portal on the way up.
        currentParent = node.stateNode.containerInfo;
        currentParentIsContainer = true;
        // Visit children because portals might contain host components.
        node.child.return = node;
        node = node.child;
        continue;
      }
    } else {
      commitUnmount(finishedRoot, node, nearestMountedAncestor);
      // Visit children because we may find more host components below.
      if (node.child !== null) {
        node.child.return = node;
        node = node.child;
        continue;
      }
    }
    if (node === current) {
      return;
    }
    while (node.sibling === null) {
      if (node.return === null || node.return === current) {
        return;
      }
      node = node.return;
      if (node.tag === HostPortal) {
        // When we go out of the portal, we need to restore the parent.
        // Since we don't keep a stack of them, we will search for it.
        currentParentIsValid = false;
      }
    }
    node.sibling.return = node.return;
    node = node.sibling;
  }
}

function commitDeletion(
  finishedRoot: FiberRoot,
  current: Fiber,
  nearestMountedAncestor: Fiber,
): void {
  if (supportsMutation) {
    // Recursively delete all host nodes from the parent.
    // Detach refs and call componentWillUnmount() on the whole subtree.
    // 从父结点开始递归删除所有子节点，并且在所有子节点调用componentWillUnmount()方法，干掉refs
    unmountHostComponents(finishedRoot, current, nearestMountedAncestor);
  } else {
    // Detach refs and call componentWillUnmount() on the whole subtree.
    commitNestedUnmounts(finishedRoot, current, nearestMountedAncestor);
  }

  detachFiberMutation(current);
}

function commitWork(current: Fiber | null, finishedWork: Fiber): void {
  if (!supportsMutation) {
    switch (finishedWork.tag) {
      case FunctionComponent:
      case ForwardRef:
      case MemoComponent:
      case SimpleMemoComponent: {
        commitHookEffectListUnmount(
          HookInsertion | HookHasEffect,
          finishedWork,
          finishedWork.return,
        );
        commitHookEffectListMount(HookInsertion | HookHasEffect, finishedWork);

        // Layout effects are destroyed during the mutation phase so that all
        // destroy functions for all fibers are called before any create functions.
        // This prevents sibling component effects from interfering with each other,
        // e.g. a destroy function in one component should never override a ref set
        // by a create function in another component during the same commit.
        // TODO: Check if we're inside an Offscreen subtree that disappeared
        // during this commit. If so, we would have already unmounted its
        // layout hooks. (However, since we null out the `destroy` function
        // right before calling it, the behavior is already correct, so this
        // would mostly be for modeling purposes.)
        if (
          enableProfilerTimer &&
          enableProfilerCommitHooks &&
          finishedWork.mode & ProfileMode
        ) {
          try {
            startLayoutEffectTimer();
            commitHookEffectListUnmount(
              HookLayout | HookHasEffect,
              finishedWork,
              finishedWork.return,
            );
          } finally {
            recordLayoutEffectDuration(finishedWork);
          }
        } else {
          commitHookEffectListUnmount(
            HookLayout | HookHasEffect,
            finishedWork,
            finishedWork.return,
          );
        }
        return;
      }
      case Profiler: {
        return;
      }
      case SuspenseComponent: {
        commitSuspenseCallback(finishedWork);
        attachSuspenseRetryListeners(finishedWork);
        return;
      }
      case SuspenseListComponent: {
        attachSuspenseRetryListeners(finishedWork);
        return;
      }
      case HostRoot: {
        if (supportsHydration) {
          const root: FiberRoot = finishedWork.stateNode;
          if (root.isDehydrated) {
            // We've just hydrated. No need to hydrate again.
            root.isDehydrated = false;
            commitHydratedContainer(root.containerInfo);
          }
        }
        break;
      }
      case OffscreenComponent:
      case LegacyHiddenComponent: {
        return;
      }
    }

    commitContainer(finishedWork);
    return;
  }

  switch (finishedWork.tag) {
    case FunctionComponent:
    case ForwardRef:
    case MemoComponent:
    case SimpleMemoComponent: {
      commitHookEffectListUnmount(
        HookInsertion | HookHasEffect,
        finishedWork,
        finishedWork.return,
      );
      commitHookEffectListMount(HookInsertion | HookHasEffect, finishedWork);
      // Layout effects are destroyed during the mutation phase so that all
      // destroy functions for all fibers are called before any create functions.
      // This prevents sibling component effects from interfering with each other,
      // e.g. a destroy function in one component should never override a ref set
      // by a create function in another component during the same commit.
      if (
        enableProfilerTimer &&
        enableProfilerCommitHooks &&
        finishedWork.mode & ProfileMode
      ) {
        try {
          startLayoutEffectTimer();
          commitHookEffectListUnmount(
            HookLayout | HookHasEffect,
            finishedWork,
            finishedWork.return,
          );
        } finally {
          recordLayoutEffectDuration(finishedWork);
        }
      } else {
        commitHookEffectListUnmount(
          HookLayout | HookHasEffect,
          finishedWork,
          finishedWork.return,
        );
      }
      return;
    }
    case ClassComponent: {
      return;
    }
    case HostComponent: {
      const instance: Instance = finishedWork.stateNode;
      if (instance != null) {
        // Commit the work prepared earlier.
        const newProps = finishedWork.memoizedProps;
        // For hydration we reuse the update path but we treat the oldProps
        // as the newProps. The updatePayload will contain the real change in
        // this case.
        const oldProps = current !== null ? current.memoizedProps : newProps;
        const type = finishedWork.type;
        // TODO: Type the updateQueue to be specific to host components.
        const updatePayload: null | UpdatePayload = (finishedWork.updateQueue: any);
        finishedWork.updateQueue = null;
        if (updatePayload !== null) {
          commitUpdate(
            instance,
            updatePayload,
            type,
            oldProps,
            newProps,
            finishedWork,
          );
        }
      }
      return;
    }
    case HostText: {
      if (finishedWork.stateNode === null) {
        throw new Error(
          'This should have a text node initialized. This error is likely ' +
            'caused by a bug in React. Please file an issue.',
        );
      }

      const textInstance: TextInstance = finishedWork.stateNode;
      const newText: string = finishedWork.memoizedProps;
      // For hydration we reuse the update path but we treat the oldProps
      // as the newProps. The updatePayload will contain the real change in
      // this case.
      const oldText: string =
        current !== null ? current.memoizedProps : newText;
      commitTextUpdate(textInstance, oldText, newText);
      return;
    }
    case HostRoot: {
      if (supportsHydration) {
        const root: FiberRoot = finishedWork.stateNode;
        if (root.isDehydrated) {
          // We've just hydrated. No need to hydrate again.
          root.isDehydrated = false;
          commitHydratedContainer(root.containerInfo);
        }
      }
      return;
    }
    case Profiler: {
      return;
    }
    case SuspenseComponent: {
      commitSuspenseCallback(finishedWork);
      attachSuspenseRetryListeners(finishedWork);
      return;
    }
    case SuspenseListComponent: {
      attachSuspenseRetryListeners(finishedWork);
      return;
    }
    case IncompleteClassComponent: {
      return;
    }
    case ScopeComponent: {
      if (enableScopeAPI) {
        const scopeInstance = finishedWork.stateNode;
        prepareScopeUpdate(scopeInstance, finishedWork);
        return;
      }
      break;
    }
  }

  throw new Error(
    'This unit of work tag should not have side-effects. This error is ' +
      'likely caused by a bug in React. Please file an issue.',
  );
}

function commitSuspenseCallback(finishedWork: Fiber) {
  // TODO: Move this to passive phase
  const newState: SuspenseState | null = finishedWork.memoizedState;
  if (enableSuspenseCallback && newState !== null) {
    const suspenseCallback = finishedWork.memoizedProps.suspenseCallback;
    if (typeof suspenseCallback === 'function') {
      const wakeables: Set<Wakeable> | null = (finishedWork.updateQueue: any);
      if (wakeables !== null) {
        suspenseCallback(new Set(wakeables));
      }
    } else if (__DEV__) {
      if (suspenseCallback !== undefined) {
        console.error('Unexpected type for suspenseCallback.');
      }
    }
  }
}

function commitSuspenseHydrationCallbacks(
  finishedRoot: FiberRoot,
  finishedWork: Fiber,
) {
  if (!supportsHydration) {
    return;
  }
  const newState: SuspenseState | null = finishedWork.memoizedState;
  if (newState === null) {
    const current = finishedWork.alternate;
    if (current !== null) {
      const prevState: SuspenseState | null = current.memoizedState;
      if (prevState !== null) {
        const suspenseInstance = prevState.dehydrated;
        if (suspenseInstance !== null) {
          commitHydratedSuspenseInstance(suspenseInstance);
          if (enableSuspenseCallback) {
            const hydrationCallbacks = finishedRoot.hydrationCallbacks;
            if (hydrationCallbacks !== null) {
              const onHydrated = hydrationCallbacks.onHydrated;
              if (onHydrated) {
                onHydrated(suspenseInstance);
              }
            }
          }
        }
      }
    }
  }
}

function attachSuspenseRetryListeners(finishedWork: Fiber) {
  // If this boundary just timed out, then it will have a set of wakeables.
  // For each wakeable, attach a listener so that when it resolves, React
  // attempts to re-render the boundary in the primary (pre-timeout) state.
  const wakeables: Set<Wakeable> | null = (finishedWork.updateQueue: any);
  if (wakeables !== null) {
    finishedWork.updateQueue = null;
    let retryCache = finishedWork.stateNode;
    if (retryCache === null) {
      retryCache = finishedWork.stateNode = new PossiblyWeakSet();
    }
    wakeables.forEach(wakeable => {
      // Memoize using the boundary fiber to prevent redundant listeners.
      const retry = resolveRetryWakeable.bind(null, finishedWork, wakeable);
      if (!retryCache.has(wakeable)) {
        retryCache.add(wakeable);

        if (enableUpdaterTracking) {
          if (isDevToolsPresent) {
            if (inProgressLanes !== null && inProgressRoot !== null) {
              // If we have pending work still, associate the original updaters with it.
              restorePendingUpdaters(inProgressRoot, inProgressLanes);
            } else {
              throw Error(
                'Expected finished root and lanes to be set. This is a bug in React.',
              );
            }
          }
        }

        wakeable.then(retry, retry);
      }
    });
  }
}

// This function detects when a Suspense boundary goes from visible to hidden.
// It returns false if the boundary is already hidden.
// TODO: Use an effect tag.
export function isSuspenseBoundaryBeingHidden(
  current: Fiber | null,
  finishedWork: Fiber,
): boolean {
  if (current !== null) {
    const oldState: SuspenseState | null = current.memoizedState;
    if (oldState === null || oldState.dehydrated !== null) {
      const newState: SuspenseState | null = finishedWork.memoizedState;
      return newState !== null && newState.dehydrated === null;
    }
  }
  return false;
}

function commitResetTextContent(current: Fiber) {
  if (!supportsMutation) {
    return;
  }
  resetTextContent(current.stateNode);
}

export function commitMutationEffects(
  root: FiberRoot,
  firstChild: Fiber, // finishedWork
  committedLanes: Lanes, // lanes
) {
  // 获取当前提交的lane
  inProgressLanes = committedLanes;
  // 当前的root
  inProgressRoot = root;
  // finishedWork
  nextEffect = firstChild;

  commitMutationEffects_begin(root);

  inProgressLanes = null;
  inProgressRoot = null;
}

function commitMutationEffects_begin(root: FiberRoot) {
  // DFS遍历effect
  while (nextEffect !== null) {
    const fiber = nextEffect;

    // TODO: Should wrap this in flags check, too, as optimization
    const deletions = fiber.deletions;
    // 有删除操作先执行删除操作 避免对删除节点进行DFS
    if (deletions !== null) {
      for (let i = 0; i < deletions.length; i++) {
        const childToDelete = deletions[i];
        try {
          commitDeletion(root, childToDelete, fiber);
        } catch (error) {
          reportUncaughtErrorInDEV(error);
          captureCommitPhaseError(childToDelete, fiber, error);
        }
      }
    }

    // 开始DFS
    const child = fiber.child;
    if ((fiber.subtreeFlags & MutationMask) !== NoFlags && child !== null) {
      ensureCorrectReturnPointer(child, fiber);
      nextEffect = child;
    } else {
      commitMutationEffects_complete(root);
    }
  }
}

// mutation effects compelete 阶段
function commitMutationEffects_complete(root: FiberRoot) {
  while (nextEffect !== null) {
    const fiber = nextEffect;
    setCurrentDebugFiberInDEV(fiber);
    try {
      // 对每个fiber进行操作
      commitMutationEffectsOnFiber(fiber, root);
    } catch (error) {
      reportUncaughtErrorInDEV(error);
      captureCommitPhaseError(fiber, fiber.return, error);
    }
    resetCurrentDebugFiberInDEV();

    const sibling = fiber.sibling;
    // 有兄弟先找兄弟 没有兄弟 再找父级
    if (sibling !== null) {
      ensureCorrectReturnPointer(sibling, fiber.return);
      nextEffect = sibling;
      return;
    }

    nextEffect = fiber.return;
  }
}

function commitMutationEffectsOnFiber(finishedWork: Fiber, root: FiberRoot) {
  // TODO: The factoring of this phase could probably be improved. Consider
  // switching on the type of work before checking the flags. That's what
  // we do in all the other phases. I think this one is only different
  // because of the shared reconciliation logic below.
  const flags = finishedWork.flags;

  // 根据不同tag commit更新
  if (flags & ContentReset) {
    commitResetTextContent(finishedWork);
  }

  if (flags & Ref) {
    const current = finishedWork.alternate;
    if (current !== null) {
      commitDetachRef(current);
    }
    if (enableScopeAPI) {
      // TODO: This is a temporary solution that allowed us to transition away
      // from React Flare on www.
      if (finishedWork.tag === ScopeComponent) {
        commitAttachRef(finishedWork);
      }
    }
  }

  if (flags & Visibility) {
    switch (finishedWork.tag) {
      case SuspenseComponent: {
        const newState: OffscreenState | null = finishedWork.memoizedState;
        const isHidden = newState !== null;
        if (isHidden) {
          const current = finishedWork.alternate;
          const wasHidden = current !== null && current.memoizedState !== null;
          if (!wasHidden) {
            // TODO: Move to passive phase
            markCommitTimeOfFallback();
          }
        }
        break;
      }
      case OffscreenComponent: {
        const newState: OffscreenState | null = finishedWork.memoizedState;
        const isHidden = newState !== null;
        const current = finishedWork.alternate;
        const wasHidden = current !== null && current.memoizedState !== null;
        const offscreenBoundary: Fiber = finishedWork;

        if (supportsMutation) {
          // TODO: This needs to run whenever there's an insertion or update
          // inside a hidden Offscreen tree.
          hideOrUnhideAllChildren(offscreenBoundary, isHidden);
        }

        if (enableSuspenseLayoutEffectSemantics) {
          if (isHidden) {
            if (!wasHidden) {
              if ((offscreenBoundary.mode & ConcurrentMode) !== NoMode) {
                nextEffect = offscreenBoundary;
                let offscreenChild = offscreenBoundary.child;
                while (offscreenChild !== null) {
                  nextEffect = offscreenChild;
                  disappearLayoutEffects_begin(offscreenChild);
                  offscreenChild = offscreenChild.sibling;
                }
              }
            }
          } else {
            if (wasHidden) {
              // TODO: Move re-appear call here for symmetry?
            }
          }
          break;
        }
      }
    }
  }

  // The following switch statement is only concerned about placement,
  // updates, and deletions. To avoid needing to add a case for every possible
  // bitmap value, we remove the secondary effects from the effect tag and
  // switch on that value.

  // 将flag取出
  const primaryFlags = flags & (Placement | Update | Hydrating);
  outer: switch (primaryFlags) {

    // 根据effect flag体检更新 并且更改真实DOM节点

    // 提交placement更改
    case Placement: {
      commitPlacement(finishedWork);
      // Clear the "placement" from effect tag so that we know that this is
      // inserted, before any life-cycles like componentDidMount gets called.
      // TODO: findDOMNode doesn't rely on this any more but isMounted does
      // and isMounted is deprecated anyway so we should be able to kill this.
      // 删除flags
      finishedWork.flags &= ~Placement;
      break;
    }
    // placementAndUpdate 更改
    case PlacementAndUpdate: {
      // Placement
      commitPlacement(finishedWork);
      // Clear the "placement" from effect tag so that we know that this is
      // inserted, before any life-cycles like componentDidMount gets called.
      finishedWork.flags &= ~Placement;

      // Update
      const current = finishedWork.alternate;
      commitWork(current, finishedWork);
      break;
    }
    case Hydrating: {
      finishedWork.flags &= ~Hydrating;
      break;
    }
    case HydratingAndUpdate: {
      finishedWork.flags &= ~Hydrating;

      // Update
      const current = finishedWork.alternate;
      commitWork(current, finishedWork);
      break;
    }
    case Update: {
      const current = finishedWork.alternate;
      commitWork(current, finishedWork);
      break;
    }
  }
}

export function commitLayoutEffects(
  finishedWork: Fiber,
  root: FiberRoot,
  committedLanes: Lanes,
): void {
  // 不知道这个全局变量有啥毛用 待定
  inProgressLanes = committedLanes;
  inProgressRoot = root;

  nextEffect = finishedWork;

  commitLayoutEffects_begin(finishedWork, root, committedLanes);

  inProgressLanes = null;
  inProgressRoot = null;
}

function commitLayoutEffects_begin(
  subtreeRoot: Fiber,
  root: FiberRoot,
  committedLanes: Lanes,
) {
  // Suspense layout effects semantics don't change for legacy roots.
  const isModernRoot = (subtreeRoot.mode & ConcurrentMode) !== NoMode;

  while (nextEffect !== null) {
    // 相同的套路
    const fiber = nextEffect;
    const firstChild = fiber.child;

    if (
      enableSuspenseLayoutEffectSemantics &&
      fiber.tag === OffscreenComponent &&
      isModernRoot
    ) {
      // Keep track of the current Offscreen stack's state.
      const isHidden = fiber.memoizedState !== null;
      const newOffscreenSubtreeIsHidden = isHidden || offscreenSubtreeIsHidden;
      if (newOffscreenSubtreeIsHidden) {
        // The Offscreen tree is hidden. Skip over its layout effects.
        // 调用每个组件的生命周期钩子
        commitLayoutMountEffects_complete(subtreeRoot, root, committedLanes);
        continue;
      } else {
        // TODO (Offscreen) Also check: subtreeFlags & LayoutMask
        const current = fiber.alternate;
        const wasHidden = current !== null && current.memoizedState !== null;
        const newOffscreenSubtreeWasHidden =
          wasHidden || offscreenSubtreeWasHidden;
        const prevOffscreenSubtreeIsHidden = offscreenSubtreeIsHidden;
        const prevOffscreenSubtreeWasHidden = offscreenSubtreeWasHidden;

        // Traverse the Offscreen subtree with the current Offscreen as the root.
        offscreenSubtreeIsHidden = newOffscreenSubtreeIsHidden;
        offscreenSubtreeWasHidden = newOffscreenSubtreeWasHidden;

        if (offscreenSubtreeWasHidden && !prevOffscreenSubtreeWasHidden) {
          // This is the root of a reappearing boundary. Turn its layout effects
          // back on.
          nextEffect = fiber;
          reappearLayoutEffects_begin(fiber);
        }

        let child = firstChild;
        while (child !== null) {
          nextEffect = child;
          commitLayoutEffects_begin(
            child, // New root; bubble back up to here and stop.
            root,
            committedLanes,
          );
          child = child.sibling;
        }

        // Restore Offscreen state and resume in our-progress traversal.
        nextEffect = fiber;
        offscreenSubtreeIsHidden = prevOffscreenSubtreeIsHidden;
        offscreenSubtreeWasHidden = prevOffscreenSubtreeWasHidden;
        commitLayoutMountEffects_complete(subtreeRoot, root, committedLanes);

        continue;
      }
    }

    if ((fiber.subtreeFlags & LayoutMask) !== NoFlags && firstChild !== null) {
      ensureCorrectReturnPointer(firstChild, fiber);
      nextEffect = firstChild;
    } else {
      commitLayoutMountEffects_complete(subtreeRoot, root, committedLanes);
    }
  }
}

function commitLayoutMountEffects_complete(
  subtreeRoot: Fiber,
  root: FiberRoot,
  committedLanes: Lanes,
) {
  // DFS遍历所有节点
  while (nextEffect !== null) {
    const fiber = nextEffect;
    if ((fiber.flags & LayoutMask) !== NoFlags) {
      const current = fiber.alternate;
      setCurrentDebugFiberInDEV(fiber);
      try {
        commitLayoutEffectOnFiber(root, current, fiber, committedLanes);
      } catch (error) {
        reportUncaughtErrorInDEV(error);
        captureCommitPhaseError(fiber, fiber.return, error);
      }
      resetCurrentDebugFiberInDEV();
    }

    if (fiber === subtreeRoot) {
      nextEffect = null;
      return;
    }

    // 先兄弟 后父亲
    const sibling = fiber.sibling;
    if (sibling !== null) {
      ensureCorrectReturnPointer(sibling, fiber.return);
      nextEffect = sibling;
      return;
    }

    nextEffect = fiber.return;
  }
}

function disappearLayoutEffects_begin(subtreeRoot: Fiber) {
  while (nextEffect !== null) {
    const fiber = nextEffect;
    const firstChild = fiber.child;

    // TODO (Offscreen) Check: flags & (RefStatic | LayoutStatic)
    switch (fiber.tag) {
      case FunctionComponent:
      case ForwardRef:
      case MemoComponent:
      case SimpleMemoComponent: {
        if (
          enableProfilerTimer &&
          enableProfilerCommitHooks &&
          fiber.mode & ProfileMode
        ) {
          try {
            startLayoutEffectTimer();
            commitHookEffectListUnmount(HookLayout, fiber, fiber.return);
          } finally {
            recordLayoutEffectDuration(fiber);
          }
        } else {
          commitHookEffectListUnmount(HookLayout, fiber, fiber.return);
        }
        break;
      }
      case ClassComponent: {
        // TODO (Offscreen) Check: flags & RefStatic
        safelyDetachRef(fiber, fiber.return);

        const instance = fiber.stateNode;
        if (typeof instance.componentWillUnmount === 'function') {
          safelyCallComponentWillUnmount(fiber, fiber.return, instance);
        }
        break;
      }
      case HostComponent: {
        safelyDetachRef(fiber, fiber.return);
        break;
      }
      case OffscreenComponent: {
        // Check if this is a
        const isHidden = fiber.memoizedState !== null;
        if (isHidden) {
          // Nested Offscreen tree is already hidden. Don't disappear
          // its effects.
          disappearLayoutEffects_complete(subtreeRoot);
          continue;
        }
        break;
      }
    }

    // TODO (Offscreen) Check: subtreeFlags & LayoutStatic
    if (firstChild !== null) {
      firstChild.return = fiber;
      nextEffect = firstChild;
    } else {
      disappearLayoutEffects_complete(subtreeRoot);
    }
  }
}

function disappearLayoutEffects_complete(subtreeRoot: Fiber) {
  while (nextEffect !== null) {
    const fiber = nextEffect;

    if (fiber === subtreeRoot) {
      nextEffect = null;
      return;
    }

    const sibling = fiber.sibling;
    if (sibling !== null) {
      sibling.return = fiber.return;
      nextEffect = sibling;
      return;
    }

    nextEffect = fiber.return;
  }
}

function reappearLayoutEffects_begin(subtreeRoot: Fiber) {
  while (nextEffect !== null) {
    const fiber = nextEffect;
    const firstChild = fiber.child;

    if (fiber.tag === OffscreenComponent) {
      const isHidden = fiber.memoizedState !== null;
      if (isHidden) {
        // Nested Offscreen tree is still hidden. Don't re-appear its effects.
        reappearLayoutEffects_complete(subtreeRoot);
        continue;
      }
    }

    // TODO (Offscreen) Check: subtreeFlags & LayoutStatic
    if (firstChild !== null) {
      // This node may have been reused from a previous render, so we can't
      // assume its return pointer is correct.
      firstChild.return = fiber;
      nextEffect = firstChild;
    } else {
      reappearLayoutEffects_complete(subtreeRoot);
    }
  }
}

function reappearLayoutEffects_complete(subtreeRoot: Fiber) {
  while (nextEffect !== null) {
    const fiber = nextEffect;

    // TODO (Offscreen) Check: flags & LayoutStatic
    setCurrentDebugFiberInDEV(fiber);
    try {
      reappearLayoutEffectsOnFiber(fiber);
    } catch (error) {
      reportUncaughtErrorInDEV(error);
      captureCommitPhaseError(fiber, fiber.return, error);
    }
    resetCurrentDebugFiberInDEV();

    if (fiber === subtreeRoot) {
      nextEffect = null;
      return;
    }

    const sibling = fiber.sibling;
    if (sibling !== null) {
      // This node may have been reused from a previous render, so we can't
      // assume its return pointer is correct.
      sibling.return = fiber.return;
      nextEffect = sibling;
      return;
    }

    nextEffect = fiber.return;
  }
}

export function commitPassiveMountEffects(
  root: FiberRoot,
  finishedWork: Fiber,
): void {
  nextEffect = finishedWork;
  commitPassiveMountEffects_begin(finishedWork, root);
}

function commitPassiveMountEffects_begin(subtreeRoot: Fiber, root: FiberRoot) {
  while (nextEffect !== null) {
    const fiber = nextEffect;
    const firstChild = fiber.child;
    if ((fiber.subtreeFlags & PassiveMask) !== NoFlags && firstChild !== null) {
      ensureCorrectReturnPointer(firstChild, fiber);
      nextEffect = firstChild;
    } else {
      commitPassiveMountEffects_complete(subtreeRoot, root);
    }
  }
}

function commitPassiveMountEffects_complete(
  subtreeRoot: Fiber,
  root: FiberRoot,
) {
  while (nextEffect !== null) {
    const fiber = nextEffect;
    if ((fiber.flags & Passive) !== NoFlags) {
      setCurrentDebugFiberInDEV(fiber);
      try {
        commitPassiveMountOnFiber(root, fiber);
      } catch (error) {
        reportUncaughtErrorInDEV(error);
        captureCommitPhaseError(fiber, fiber.return, error);
      }
      resetCurrentDebugFiberInDEV();
    }

    if (fiber === subtreeRoot) {
      nextEffect = null;
      return;
    }

    const sibling = fiber.sibling;
    if (sibling !== null) {
      ensureCorrectReturnPointer(sibling, fiber.return);
      nextEffect = sibling;
      return;
    }

    nextEffect = fiber.return;
  }
}

function commitPassiveMountOnFiber(
  finishedRoot: FiberRoot,
  finishedWork: Fiber,
): void {
  switch (finishedWork.tag) {
    case FunctionComponent:
    case ForwardRef:
    case SimpleMemoComponent: {
      if (
        enableProfilerTimer &&
        enableProfilerCommitHooks &&
        finishedWork.mode & ProfileMode
      ) {
        startPassiveEffectTimer();
        try {
          commitHookEffectListMount(HookPassive | HookHasEffect, finishedWork);
        } finally {
          recordPassiveEffectDuration(finishedWork);
        }
      } else {
        commitHookEffectListMount(HookPassive | HookHasEffect, finishedWork);
      }
      break;
    }
    case HostRoot: {
      if (enableCache) {
        let previousCache: Cache | null = null;
        if (finishedWork.alternate !== null) {
          previousCache = finishedWork.alternate.memoizedState.cache;
        }
        const nextCache = finishedWork.memoizedState.cache;
        // Retain/release the root cache.
        // Note that on initial mount, previousCache and nextCache will be the same
        // and this retain won't occur. To counter this, we instead retain the HostRoot's
        // initial cache when creating the root itself (see createFiberRoot() in
        // ReactFiberRoot.js). Subsequent updates that change the cache are reflected
        // here, such that previous/next caches are retained correctly.
        if (nextCache !== previousCache) {
          retainCache(nextCache);
          if (previousCache != null) {
            releaseCache(previousCache);
          }
        }
      }
      break;
    }
    case LegacyHiddenComponent:
    case OffscreenComponent: {
      if (enableCache) {
        let previousCache: Cache | null = null;
        if (
          finishedWork.alternate !== null &&
          finishedWork.alternate.memoizedState !== null &&
          finishedWork.alternate.memoizedState.cachePool !== null
        ) {
          previousCache = finishedWork.alternate.memoizedState.cachePool.pool;
        }
        let nextCache: Cache | null = null;
        if (
          finishedWork.memoizedState !== null &&
          finishedWork.memoizedState.cachePool !== null
        ) {
          nextCache = finishedWork.memoizedState.cachePool.pool;
        }
        // Retain/release the cache used for pending (suspended) nodes.
        // Note that this is only reached in the non-suspended/visible case:
        // when the content is suspended/hidden, the retain/release occurs
        // via the parent Suspense component (see case above).
        if (nextCache !== previousCache) {
          if (nextCache != null) {
            retainCache(nextCache);
          }
          if (previousCache != null) {
            releaseCache(previousCache);
          }
        }
      }
      break;
    }
    case CacheComponent: {
      if (enableCache) {
        let previousCache: Cache | null = null;
        if (finishedWork.alternate !== null) {
          previousCache = finishedWork.alternate.memoizedState.cache;
        }
        const nextCache = finishedWork.memoizedState.cache;
        // Retain/release the cache. In theory the cache component
        // could be "borrowing" a cache instance owned by some parent,
        // in which case we could avoid retaining/releasing. But it
        // is non-trivial to determine when that is the case, so we
        // always retain/release.
        if (nextCache !== previousCache) {
          retainCache(nextCache);
          if (previousCache != null) {
            releaseCache(previousCache);
          }
        }
      }
      break;
    }
  }
}

export function commitPassiveUnmountEffects(firstChild: Fiber): void {
  nextEffect = firstChild;
  commitPassiveUnmountEffects_begin();
}

function commitPassiveUnmountEffects_begin() {
  while (nextEffect !== null) {
    const fiber = nextEffect;
    const child = fiber.child;

    if ((nextEffect.flags & ChildDeletion) !== NoFlags) {
      const deletions = fiber.deletions;
      if (deletions !== null) {
        for (let i = 0; i < deletions.length; i++) {
          const fiberToDelete = deletions[i];
          nextEffect = fiberToDelete;
          commitPassiveUnmountEffectsInsideOfDeletedTree_begin(
            fiberToDelete,
            fiber,
          );
        }

        if (deletedTreeCleanUpLevel >= 1) {
          // A fiber was deleted from this parent fiber, but it's still part of
          // the previous (alternate) parent fiber's list of children. Because
          // children are a linked list, an earlier sibling that's still alive
          // will be connected to the deleted fiber via its `alternate`:
          //
          //   live fiber
          //   --alternate--> previous live fiber
          //   --sibling--> deleted fiber
          //
          // We can't disconnect `alternate` on nodes that haven't been deleted
          // yet, but we can disconnect the `sibling` and `child` pointers.
          const previousFiber = fiber.alternate;
          if (previousFiber !== null) {
            let detachedChild = previousFiber.child;
            if (detachedChild !== null) {
              previousFiber.child = null;
              do {
                const detachedSibling = detachedChild.sibling;
                detachedChild.sibling = null;
                detachedChild = detachedSibling;
              } while (detachedChild !== null);
            }
          }
        }

        nextEffect = fiber;
      }
    }

    if ((fiber.subtreeFlags & PassiveMask) !== NoFlags && child !== null) {
      ensureCorrectReturnPointer(child, fiber);
      nextEffect = child;
    } else {
      commitPassiveUnmountEffects_complete();
    }
  }
}

function commitPassiveUnmountEffects_complete() {
  while (nextEffect !== null) {
    const fiber = nextEffect;
    if ((fiber.flags & Passive) !== NoFlags) {
      setCurrentDebugFiberInDEV(fiber);
      commitPassiveUnmountOnFiber(fiber);
      resetCurrentDebugFiberInDEV();
    }

    const sibling = fiber.sibling;
    if (sibling !== null) {
      ensureCorrectReturnPointer(sibling, fiber.return);
      nextEffect = sibling;
      return;
    }

    nextEffect = fiber.return;
  }
}

function commitPassiveUnmountOnFiber(finishedWork: Fiber): void {
  switch (finishedWork.tag) {
    case FunctionComponent:
    case ForwardRef:
    case SimpleMemoComponent: {
      if (
        enableProfilerTimer &&
        enableProfilerCommitHooks &&
        finishedWork.mode & ProfileMode
      ) {
        startPassiveEffectTimer();
        commitHookEffectListUnmount(
          HookPassive | HookHasEffect,
          finishedWork,
          finishedWork.return,
        );
        recordPassiveEffectDuration(finishedWork);
      } else {
        commitHookEffectListUnmount(
          HookPassive | HookHasEffect,
          finishedWork,
          finishedWork.return,
        );
      }
      break;
    }
  }
}

function commitPassiveUnmountEffectsInsideOfDeletedTree_begin(
  deletedSubtreeRoot: Fiber,
  nearestMountedAncestor: Fiber | null,
) {
  while (nextEffect !== null) {
    const fiber = nextEffect;

    // Deletion effects fire in parent -> child order
    // TODO: Check if fiber has a PassiveStatic flag
    setCurrentDebugFiberInDEV(fiber);
    commitPassiveUnmountInsideDeletedTreeOnFiber(fiber, nearestMountedAncestor);
    resetCurrentDebugFiberInDEV();

    const child = fiber.child;
    // TODO: Only traverse subtree if it has a PassiveStatic flag. (But, if we
    // do this, still need to handle `deletedTreeCleanUpLevel` correctly.)
    if (child !== null) {
      ensureCorrectReturnPointer(child, fiber);
      nextEffect = child;
    } else {
      commitPassiveUnmountEffectsInsideOfDeletedTree_complete(
        deletedSubtreeRoot,
      );
    }
  }
}

function commitPassiveUnmountEffectsInsideOfDeletedTree_complete(
  deletedSubtreeRoot: Fiber,
) {
  while (nextEffect !== null) {
    const fiber = nextEffect;
    const sibling = fiber.sibling;
    const returnFiber = fiber.return;

    if (deletedTreeCleanUpLevel >= 2) {
      // Recursively traverse the entire deleted tree and clean up fiber fields.
      // This is more aggressive than ideal, and the long term goal is to only
      // have to detach the deleted tree at the root.
      detachFiberAfterEffects(fiber);
      if (fiber === deletedSubtreeRoot) {
        nextEffect = null;
        return;
      }
    } else {
      // This is the default branch (level 0). We do not recursively clear all
      // the fiber fields. Only the root of the deleted subtree.
      if (fiber === deletedSubtreeRoot) {
        detachFiberAfterEffects(fiber);
        nextEffect = null;
        return;
      }
    }

    if (sibling !== null) {
      ensureCorrectReturnPointer(sibling, returnFiber);
      nextEffect = sibling;
      return;
    }

    nextEffect = returnFiber;
  }
}

function commitPassiveUnmountInsideDeletedTreeOnFiber(
  current: Fiber,
  nearestMountedAncestor: Fiber | null,
): void {
  switch (current.tag) {
    case FunctionComponent:
    case ForwardRef:
    case SimpleMemoComponent: {
      if (
        enableProfilerTimer &&
        enableProfilerCommitHooks &&
        current.mode & ProfileMode
      ) {
        startPassiveEffectTimer();
        commitHookEffectListUnmount(
          HookPassive,
          current,
          nearestMountedAncestor,
        );
        recordPassiveEffectDuration(current);
      } else {
        commitHookEffectListUnmount(
          HookPassive,
          current,
          nearestMountedAncestor,
        );
      }
      break;
    }
    // TODO: run passive unmount effects when unmounting a root.
    // Because passive unmount effects are not currently run,
    // the cache instance owned by the root will never be freed.
    // When effects are run, the cache should be freed here:
    // case HostRoot: {
    //   if (enableCache) {
    //     const cache = current.memoizedState.cache;
    //     releaseCache(cache);
    //   }
    //   break;
    // }
    case LegacyHiddenComponent:
    case OffscreenComponent: {
      if (enableCache) {
        if (
          current.memoizedState !== null &&
          current.memoizedState.cachePool !== null
        ) {
          const cache: Cache = current.memoizedState.cachePool.pool;
          // Retain/release the cache used for pending (suspended) nodes.
          // Note that this is only reached in the non-suspended/visible case:
          // when the content is suspended/hidden, the retain/release occurs
          // via the parent Suspense component (see case above).
          if (cache != null) {
            retainCache(cache);
          }
        }
      }
      break;
    }
    case CacheComponent: {
      if (enableCache) {
        const cache = current.memoizedState.cache;
        releaseCache(cache);
      }
      break;
    }
  }
}

let didWarnWrongReturnPointer = false;
function ensureCorrectReturnPointer(fiber, expectedReturnFiber) {
  if (__DEV__) {
    if (!didWarnWrongReturnPointer && fiber.return !== expectedReturnFiber) {
      didWarnWrongReturnPointer = true;
      console.error(
        'Internal React error: Return pointer is inconsistent ' +
          'with parent.',
      );
    }
  }

  // TODO: Remove this assignment once we're confident that it won't break
  // anything, by checking the warning logs for the above invariant
  fiber.return = expectedReturnFiber;
}

// TODO: Reuse reappearLayoutEffects traversal here?
function invokeLayoutEffectMountInDEV(fiber: Fiber): void {
  if (__DEV__ && enableStrictEffects) {
    // We don't need to re-check StrictEffectsMode here.
    // This function is only called if that check has already passed.
    switch (fiber.tag) {
      case FunctionComponent:
      case ForwardRef:
      case SimpleMemoComponent: {
        try {
          commitHookEffectListMount(HookLayout | HookHasEffect, fiber);
        } catch (error) {
          reportUncaughtErrorInDEV(error);
          captureCommitPhaseError(fiber, fiber.return, error);
        }
        break;
      }
      case ClassComponent: {
        const instance = fiber.stateNode;
        try {
          instance.componentDidMount();
        } catch (error) {
          reportUncaughtErrorInDEV(error);
          captureCommitPhaseError(fiber, fiber.return, error);
        }
        break;
      }
    }
  }
}

function invokePassiveEffectMountInDEV(fiber: Fiber): void {
  if (__DEV__ && enableStrictEffects) {
    // We don't need to re-check StrictEffectsMode here.
    // This function is only called if that check has already passed.
    switch (fiber.tag) {
      case FunctionComponent:
      case ForwardRef:
      case SimpleMemoComponent: {
        try {
          commitHookEffectListMount(HookPassive | HookHasEffect, fiber);
        } catch (error) {
          reportUncaughtErrorInDEV(error);
          captureCommitPhaseError(fiber, fiber.return, error);
        }
        break;
      }
    }
  }
}

function invokeLayoutEffectUnmountInDEV(fiber: Fiber): void {
  if (__DEV__ && enableStrictEffects) {
    // We don't need to re-check StrictEffectsMode here.
    // This function is only called if that check has already passed.
    switch (fiber.tag) {
      case FunctionComponent:
      case ForwardRef:
      case SimpleMemoComponent: {
        try {
          commitHookEffectListUnmount(
            HookLayout | HookHasEffect,
            fiber,
            fiber.return,
          );
        } catch (error) {
          reportUncaughtErrorInDEV(error);
          captureCommitPhaseError(fiber, fiber.return, error);
        }
        break;
      }
      case ClassComponent: {
        const instance = fiber.stateNode;
        if (typeof instance.componentWillUnmount === 'function') {
          safelyCallComponentWillUnmount(fiber, fiber.return, instance);
        }
        break;
      }
    }
  }
}

function invokePassiveEffectUnmountInDEV(fiber: Fiber): void {
  if (__DEV__ && enableStrictEffects) {
    // We don't need to re-check StrictEffectsMode here.
    // This function is only called if that check has already passed.
    switch (fiber.tag) {
      case FunctionComponent:
      case ForwardRef:
      case SimpleMemoComponent: {
        try {
          commitHookEffectListUnmount(
            HookPassive | HookHasEffect,
            fiber,
            fiber.return,
          );
        } catch (error) {
          reportUncaughtErrorInDEV(error);
          captureCommitPhaseError(fiber, fiber.return, error);
        }
      }
    }
  }
}

export {
  commitResetTextContent,
  commitPlacement,
  commitDeletion,
  commitWork,
  commitAttachRef,
  commitDetachRef,
  invokeLayoutEffectMountInDEV,
  invokeLayoutEffectUnmountInDEV,
  invokePassiveEffectMountInDEV,
  invokePassiveEffectUnmountInDEV,
};<|MERGE_RESOLUTION|>--- conflicted
+++ resolved
@@ -335,12 +335,7 @@
 }
 
 function commitBeforeMutationEffects_begin() {
-<<<<<<< HEAD
   // dfs遍历所有节点
-=======
-  // 这里的while先提交deletion effect, 然后会深入到当前fiber的child当中去
-  // 优先提交最深层的effect
->>>>>>> 193eceff
   while (nextEffect !== null) {
     const fiber = nextEffect;
 
@@ -357,12 +352,8 @@
       }
     }
 
-<<<<<<< HEAD
     // 修正child的return指向 确保让child return指向父节点
     // 然后开始处理子节点
-=======
-    // 取出child 麻痹太难了
->>>>>>> 193eceff
     const child = fiber.child;
     if (
       (fiber.subtreeFlags & BeforeMutationMask) !== NoFlags &&
@@ -391,13 +382,8 @@
     }
     resetCurrentDebugFiberInDEV();
 
-<<<<<<< HEAD
     // 有兄弟指向兄弟并返回
     const sibling = fiber.sibling;                                                                                                                                                                                                                                                                                                                                                                                                                                                                                                                                                                                                                                                                    
-=======
-    const sibling = fiber.sibling;
-    // 兄弟节点存在情况下 指向兄弟节点
->>>>>>> 193eceff
     if (sibling !== null) {
       ensureCorrectReturnPointer(sibling, fiber.return);
       // 如果兄弟节点没有遍历完 继续指向兄弟节点 不急着遍历父节点
@@ -405,11 +391,7 @@
       return;
     }
 
-<<<<<<< HEAD
-    // 没有兄弟指向父  节点
-=======
     // 向父级不断寻找 往上走流程
->>>>>>> 193eceff
     nextEffect = fiber.return;
   }
 }
