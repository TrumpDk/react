--- conflicted
+++ resolved
@@ -344,12 +344,7 @@
       (fiber.subtreeFlags & BeforeMutationMask) !== NoFlags &&
       child !== null
     ) {
-<<<<<<< HEAD
-      // 如果有孩纸 先提交孩子的effect
-      ensureCorrectReturnPointer(child, fiber);
-=======
       child.return = fiber;
->>>>>>> 2c7dea73
       nextEffect = child;
     } else {
       commitBeforeMutationEffects_complete();
@@ -373,12 +368,7 @@
     // 有兄弟指向兄弟并返回
     const sibling = fiber.sibling;                                                                                                                                                                                                                                                                                                                                                                                                                                                                                                                                                                                                                                                                    
     if (sibling !== null) {
-<<<<<<< HEAD
-      ensureCorrectReturnPointer(sibling, fiber.return);
-      // 如果兄弟节点没有遍历完 继续指向兄弟节点 不急着遍历父节点
-=======
       sibling.return = fiber.return;
->>>>>>> 2c7dea73
       nextEffect = sibling;
       return;
     }
@@ -708,9 +698,6 @@
   }
 }
 
-<<<<<<< HEAD
-// 根据不同节点类型进行相应的处理
-=======
 function commitHookLayoutEffects(finishedWork: Fiber, hookFlags: HookFlags) {
   // At this point layout effects have already been destroyed (during mutation phase).
   // This is done to prevent sibling component effects from interfering with each other,
@@ -977,166 +964,12 @@
   }
 }
 
->>>>>>> 2c7dea73
 function commitLayoutEffectOnFiber(
   finishedRoot: FiberRoot,
   current: Fiber | null,
   finishedWork: Fiber,
   committedLanes: Lanes,
 ): void {
-<<<<<<< HEAD
-  if ((finishedWork.flags & LayoutMask) !== NoFlags) {
-    // 分局不同节点类型进行处理
-    switch (finishedWork.tag) {
-      // 对于函数组件和以函数组件实现的高阶组件的情形
-      case FunctionComponent:
-      case ForwardRef:
-      case SimpleMemoComponent: {
-        if (
-          !enableSuspenseLayoutEffectSemantics ||
-          !offscreenSubtreeWasHidden
-        ) {
-          // At this point layout effects have already been destroyed (during mutation phase).
-          // This is done to prevent sibling component effects from interfering with each other,
-          // e.g. a destroy function in one component should never override a ref set
-          // by a create function in another component during the same commit.
-          if (
-            enableProfilerTimer &&
-            enableProfilerCommitHooks &&
-            finishedWork.mode & ProfileMode
-          ) {
-            try {
-              startLayoutEffectTimer();
-              // 触发hooks
-              commitHookEffectListMount(
-                HookLayout | HookHasEffect,
-                finishedWork,
-              );
-            } finally {
-              recordLayoutEffectDuration(finishedWork);
-            }
-          } else {
-            commitHookEffectListMount(HookLayout | HookHasEffect, finishedWork);
-          }
-        }
-        break;
-      }
-      case ClassComponent: {
-        const instance = finishedWork.stateNode;
-        if (finishedWork.flags & Update) {
-          if (!offscreenSubtreeWasHidden) {
-            // 根据current决定是调用didMount或者didUpdate
-            if (current === null) {
-              // We could update instance props and state here,
-              // but instead we rely on them being set during last render.
-              // TODO: revisit this when we implement resuming.
-              if (__DEV__) {
-                if (
-                  finishedWork.type === finishedWork.elementType &&
-                  !didWarnAboutReassigningProps
-                ) {
-                  if (instance.props !== finishedWork.memoizedProps) {
-                    console.error(
-                      'Expected %s props to match memoized props before ' +
-                        'componentDidMount. ' +
-                        'This might either be because of a bug in React, or because ' +
-                        'a component reassigns its own `this.props`. ' +
-                        'Please file an issue.',
-                      getComponentNameFromFiber(finishedWork) || 'instance',
-                    );
-                  }
-                  if (instance.state !== finishedWork.memoizedState) {
-                    console.error(
-                      'Expected %s state to match memoized state before ' +
-                        'componentDidMount. ' +
-                        'This might either be because of a bug in React, or because ' +
-                        'a component reassigns its own `this.state`. ' +
-                        'Please file an issue.',
-                      getComponentNameFromFiber(finishedWork) || 'instance',
-                    );
-                  }
-                }
-              }
-              if (
-                enableProfilerTimer &&
-                enableProfilerCommitHooks &&
-                finishedWork.mode & ProfileMode
-              ) {
-                try {
-                  startLayoutEffectTimer();
-                  // 类组件调用componentDidMount钩子
-                  instance.componentDidMount();
-                } finally {
-                  recordLayoutEffectDuration(finishedWork);
-                }
-              } else {
-                instance.componentDidMount();
-              }
-            } else {
-              const prevProps =
-                finishedWork.elementType === finishedWork.type
-                  ? current.memoizedProps
-                  : resolveDefaultProps(
-                      finishedWork.type,
-                      current.memoizedProps,
-                    );
-              const prevState = current.memoizedState;
-              // We could update instance props and state here,
-              // but instead we rely on them being set during last render.
-              // TODO: revisit this when we implement resuming.
-              if (__DEV__) {
-                if (
-                  finishedWork.type === finishedWork.elementType &&
-                  !didWarnAboutReassigningProps
-                ) {
-                  if (instance.props !== finishedWork.memoizedProps) {
-                    console.error(
-                      'Expected %s props to match memoized props before ' +
-                        'componentDidUpdate. ' +
-                        'This might either be because of a bug in React, or because ' +
-                        'a component reassigns its own `this.props`. ' +
-                        'Please file an issue.',
-                      getComponentNameFromFiber(finishedWork) || 'instance',
-                    );
-                  }
-                  if (instance.state !== finishedWork.memoizedState) {
-                    console.error(
-                      'Expected %s state to match memoized state before ' +
-                        'componentDidUpdate. ' +
-                        'This might either be because of a bug in React, or because ' +
-                        'a component reassigns its own `this.state`. ' +
-                        'Please file an issue.',
-                      getComponentNameFromFiber(finishedWork) || 'instance',
-                    );
-                  }
-                }
-              }
-              if (
-                enableProfilerTimer &&
-                enableProfilerCommitHooks &&
-                finishedWork.mode & ProfileMode
-              ) {
-                try {
-                  startLayoutEffectTimer();
-                  instance.componentDidUpdate(
-                    prevProps,
-                    prevState,
-                    instance.__reactInternalSnapshotBeforeUpdate,
-                  );
-                } finally {
-                  recordLayoutEffectDuration(finishedWork);
-                }
-              } else {
-                instance.componentDidUpdate(
-                  prevProps,
-                  prevState,
-                  instance.__reactInternalSnapshotBeforeUpdate,
-                );
-              }
-            }
-          }
-        }
-=======
   // When updating this function, also update reappearLayoutEffects, which does
   // most of the same things when an offscreen tree goes from hidden -> visible.
   const flags = finishedWork.flags;
@@ -1163,7 +996,6 @@
       if (flags & Update) {
         commitClassLayoutLifecycles(finishedWork, current);
       }
->>>>>>> 2c7dea73
 
       if (flags & Callback) {
         commitClassCallbacks(finishedWork);
@@ -1299,23 +1131,6 @@
           finishedWork,
           committedLanes,
         );
-<<<<<<< HEAD
-    }
-  }
-
-  if (!enableSuspenseLayoutEffectSemantics || !offscreenSubtreeWasHidden) {
-    if (enableScopeAPI) {
-      // TODO: This is a temporary solution that allowed us to transition away
-      // from React Flare on www.
-      if (finishedWork.flags & Ref && finishedWork.tag !== ScopeComponent) {
-        commitAttachRef(finishedWork);
-      }
-    } else {
-      if (finishedWork.flags & Ref) {
-        // commit ref
-        commitAttachRef(finishedWork);
-=======
->>>>>>> 2c7dea73
       }
       break;
     }
@@ -1788,14 +1603,6 @@
   const parentFiber = getHostParentFiber(finishedWork);
 
   // Note: these two variables *must* always be updated together.
-<<<<<<< HEAD
-  // parent和isContainer这两个变量必须跟着一起改变
-  let parent;
-  let isContainer;
-  // 保存父Dom节点信息
-  const parentStateNode = parentFiber.stateNode;
-=======
->>>>>>> 2c7dea73
   switch (parentFiber.tag) {
     case HostComponent: {
       const parent: Instance = parentFiber.stateNode;
@@ -1826,29 +1633,6 @@
           'in React. Please file an issue.',
       );
   }
-<<<<<<< HEAD
-  if (parentFiber.flags & ContentReset) {
-    // Reset the text content of the parent before doing any insertions
-    resetTextContent(parent);
-    // Clear ContentReset from the effect tag
-    parentFiber.flags &= ~ContentReset;
-  }
-
-  // 查找有没有能够插入节点的位置
-  // 返回null表示待插入节点没有兄弟节点
-  // 不是null表示插入到找到的这个节点后面的位置
-  const before = getHostSibling(finishedWork);
-  // We only have the top Fiber that was inserted but we need to recurse down its
-  // children to find all the terminal nodes.
-
-  // 插入真实节点dom元素
-  if (isContainer) {
-    insertOrAppendPlacementNodeIntoContainer(finishedWork, before, parent);
-  } else {
-    insertOrAppendPlacementNode(finishedWork, before, parent);
-  }
-=======
->>>>>>> 2c7dea73
 }
 
 function insertOrAppendPlacementNodeIntoContainer(
@@ -1979,61 +1763,8 @@
     commitDeletionEffectsOnFiber(root, returnFiber, deletedFiber);
   }
 
-<<<<<<< HEAD
-        const parentStateNode = parent.stateNode;
-        // 将父节点指针指向不同类型下父节点的挂载点
-        switch (parent.tag) {
-          case HostComponent:
-            currentParent = parentStateNode;
-            currentParentIsContainer = false;
-            break findParent;
-          case HostRoot:
-            currentParent = parentStateNode.containerInfo;
-            currentParentIsContainer = true;
-            break findParent;
-          case HostPortal:
-            currentParent = parentStateNode.containerInfo;
-            currentParentIsContainer = true;
-            break findParent;
-        }
-        parent = parent.return;
-      }
-      currentParentIsValid = true;
-    }
-
-    if (node.tag === HostComponent || node.tag === HostText) {
-      commitNestedUnmounts(finishedRoot, node, nearestMountedAncestor);
-      // After all the children have unmounted, it is now safe to remove the
-      // node from the tree.
-      if (currentParentIsContainer) {
-        removeChildFromContainer(
-          ((currentParent: any): Container),
-          (node.stateNode: Instance | TextInstance),
-        );
-      } else {
-        removeChild(
-          ((currentParent: any): Instance),
-          (node.stateNode: Instance | TextInstance),
-        );
-      }
-      // Don't visit children because we already visited them.
-    } else if (
-      enableSuspenseServerRenderer &&
-      node.tag === DehydratedFragment
-    ) {
-      if (enableSuspenseCallback) {
-        const hydrationCallbacks = finishedRoot.hydrationCallbacks;
-        if (hydrationCallbacks !== null) {
-          const onDeleted = hydrationCallbacks.onDeleted;
-          if (onDeleted) {
-            onDeleted((node.stateNode: SuspenseInstance));
-          }
-        }
-      }
-=======
   detachFiberMutation(deletedFiber);
 }
->>>>>>> 2c7dea73
 
 function recursivelyTraverseDeletionEffects(
   finishedRoot,
@@ -2051,25 +1782,9 @@
 function commitDeletionEffectsOnFiber(
   finishedRoot: FiberRoot,
   nearestMountedAncestor: Fiber,
-<<<<<<< HEAD
-): void {
-  if (supportsMutation) {
-    // Recursively delete all host nodes from the parent.
-    // Detach refs and call componentWillUnmount() on the whole subtree.
-    // 从父结点开始递归删除所有子节点，并且在所有子节点调用componentWillUnmount()方法，干掉refs
-    unmountHostComponents(finishedRoot, current, nearestMountedAncestor);
-  } else {
-    // Detach refs and call componentWillUnmount() on the whole subtree.
-    commitNestedUnmounts(finishedRoot, current, nearestMountedAncestor);
-  }
-
-  detachFiberMutation(current);
-}
-=======
   deletedFiber: Fiber,
 ) {
   onCommitUnmount(deletedFiber);
->>>>>>> 2c7dea73
 
   // The cases in this outer switch modify the stack before they traverse
   // into their subtree. There are simpler cases in the inner switch
@@ -2243,29 +1958,6 @@
       return;
     }
     case ClassComponent: {
-<<<<<<< HEAD
-      // classComponent在render阶段处理DOM 这里不处理
-      // 待定
-      return;
-    }
-    case HostComponent: {
-      const instance: Instance = finishedWork.stateNode;
-      if (instance != null) {
-        // Commit the work prepared earlier.
-        const newProps = finishedWork.memoizedProps;
-        // For hydration we reuse the update path but we treat the oldProps
-        // as the newProps. The updatePayload will contain the real change in
-        // this case.
-        const oldProps = current !== null ? current.memoizedProps : newProps;
-        const type = finishedWork.type;
-        // TODO: Type the updateQueue to be specific to host components.
-        const updatePayload: null | UpdatePayload = (finishedWork.updateQueue: any);
-        finishedWork.updateQueue = null;
-        // update payload不为空则提交这些变更
-        // 进行DOM更新操作
-        if (updatePayload !== null) {
-          commitUpdate(
-=======
       if (!offscreenSubtreeWasHidden) {
         safelyDetachRef(deletedFiber, nearestMountedAncestor);
         const instance = deletedFiber.stateNode;
@@ -2273,7 +1965,6 @@
           safelyCallComponentWillUnmount(
             deletedFiber,
             nearestMountedAncestor,
->>>>>>> 2c7dea73
             instance,
           );
         }
@@ -2468,23 +2159,13 @@
 
 export function commitMutationEffects(
   root: FiberRoot,
-<<<<<<< HEAD
-  firstChild: Fiber, // finishedWork
-  committedLanes: Lanes, // lanes
-=======
   finishedWork: Fiber,
   committedLanes: Lanes,
->>>>>>> 2c7dea73
 ) {
   // 本轮循环中finishedLanes
   inProgressLanes = committedLanes;
   // 当前的root
   inProgressRoot = root;
-<<<<<<< HEAD
-  // finishedWork
-  nextEffect = firstChild;
-=======
->>>>>>> 2c7dea73
 
   setCurrentDebugFiberInDEV(finishedWork);
   commitMutationEffectsOnFiber(finishedWork, root, committedLanes);
@@ -2494,26 +2175,6 @@
   inProgressRoot = null;
 }
 
-<<<<<<< HEAD
-function commitMutationEffects_begin(root: FiberRoot, lanes: Lanes) {
-  // 当前只负责进行DFS遍历每个fiber和commitDeletion进行优化 从而少进行操作
-  // 实际进行操作的部分是 commitMutationEffects_complete()方法
-  while (nextEffect !== null) {
-    const fiber = nextEffect;
-
-    // TODO: Should wrap this in flags check, too, as optimization
-    const deletions = fiber.deletions;
-    // 有删除操作先执行删除操作 避免对删除节点进行DFS
-    if (deletions !== null) {
-      for (let i = 0; i < deletions.length; i++) {
-        const childToDelete = deletions[i];
-        try {
-          commitDeletion(root, childToDelete, fiber);
-        } catch (error) {
-          reportUncaughtErrorInDEV(error);
-          captureCommitPhaseError(childToDelete, fiber, error);
-        }
-=======
 function recursivelyTraverseMutationEffects(
   root: FiberRoot,
   parentFiber: Fiber,
@@ -2529,46 +2190,10 @@
         commitDeletionEffects(root, parentFiber, childToDelete);
       } catch (error) {
         captureCommitPhaseError(childToDelete, parentFiber, error);
->>>>>>> 2c7dea73
-      }
-    }
-  }
-
-<<<<<<< HEAD
-    // 有child先指向child 进行深度遍历
-    const child = fiber.child;
-    if ((fiber.subtreeFlags & MutationMask) !== NoFlags && child !== null) {
-      ensureCorrectReturnPointer(child, fiber);
-      nextEffect = child;
-    } else {
-      commitMutationEffects_complete(root, lanes);
-    }
-  }
-}
-
-function commitMutationEffects_complete(root: FiberRoot, lanes: Lanes) {
-  while (nextEffect !== null) {
-    const fiber = nextEffect;
-    setCurrentDebugFiberInDEV(fiber);
-    try {
-      commitMutationEffectsOnFiber(fiber, root, lanes);
-    } catch (error) {
-      reportUncaughtErrorInDEV(error);
-      captureCommitPhaseError(fiber, fiber.return, error);
-    }
-    resetCurrentDebugFiberInDEV();
-
-    const sibling = fiber.sibling;
-    // 有兄弟先找兄弟 没有兄弟 再找父级
-    if (sibling !== null) {
-      ensureCorrectReturnPointer(sibling, fiber.return);
-      nextEffect = sibling;
-      return;
-    }
-
-    nextEffect = fiber.return;
-  }
-=======
+      }
+    }
+  }
+
   const prevDebugFiber = getCurrentDebugFiberInDEV();
   if (parentFiber.subtreeFlags & MutationMask) {
     let child = parentFiber.child;
@@ -2579,7 +2204,6 @@
     }
   }
   setCurrentDebugFiberInDEV(prevDebugFiber);
->>>>>>> 2c7dea73
 }
 
 function commitMutationEffectsOnFiber(
@@ -2674,19 +2298,6 @@
       recursivelyTraverseMutationEffects(root, finishedWork, lanes);
       commitReconciliationEffects(finishedWork);
 
-<<<<<<< HEAD
-  // 根据不同tag commit更新
-  if (flags & ContentReset) {
-    commitResetTextContent(finishedWork);
-  }
-
-  // 解除ref
-  // 重新绑定ref
-  if (flags & Ref) {
-    const current = finishedWork.alternate;
-    if (current !== null) {
-      commitDetachRef(current);
-=======
       if (flags & Ref) {
         if (current !== null) {
           safelyDetachRef(current, current.return);
@@ -2744,7 +2355,6 @@
         }
       }
       return;
->>>>>>> 2c7dea73
     }
     case HostText: {
       recursivelyTraverseMutationEffects(root, finishedWork, lanes);
@@ -2930,42 +2540,9 @@
       }
       return;
     }
-<<<<<<< HEAD
-  }
-
-  // The following switch statement is only concerned about placement,
-  // updates, and deletions. To avoid needing to add a case for every possible
-  // bitmap value, we remove the secondary effects from the effect tag and
-  // switch on that value.
-
-  // 将flag取出
-  const primaryFlags = flags & (Placement | Update | Hydrating);
-  outer: switch (primaryFlags) {
-
-    // 根据effectflag实现更新 并且更改真实DOM节点
-    // 提交placement更改
-    case Placement: {
-      commitPlacement(finishedWork);
-      // Clear the "placement" from effect tag so that we know that this is
-      // inserted, before any life-cycles like componentDidMount gets called.
-      // TODO: findDOMNode doesn't rely on this any more but isMounted does
-      // and isMounted is deprecated anyway so we should be able to kill this.
-      // 删除flags
-      finishedWork.flags &= ~Placement;
-      break;
-    }
-    // placementAndUpdate 更改
-    case PlacementAndUpdate: {
-      // Placement
-      commitPlacement(finishedWork);
-      // Clear the "placement" from effect tag so that we know that this is
-      // inserted, before any life-cycles like componentDidMount gets called.
-      finishedWork.flags &= ~Placement;
-=======
     case SuspenseListComponent: {
       recursivelyTraverseMutationEffects(root, finishedWork, lanes);
       commitReconciliationEffects(finishedWork);
->>>>>>> 2c7dea73
 
       if (flags & Update) {
         const wakeables: Set<Wakeable> | null = (finishedWork.updateQueue: any);
@@ -3034,11 +2611,6 @@
   // 不知道这个全局变量有啥毛用 待定
   inProgressLanes = committedLanes;
   inProgressRoot = root;
-<<<<<<< HEAD
-
-  nextEffect = finishedWork;
-=======
->>>>>>> 2c7dea73
 
   const current = finishedWork.alternate;
   commitLayoutEffectOnFiber(root, current, finishedWork, committedLanes);
@@ -3052,48 +2624,6 @@
   parentFiber: Fiber,
   lanes: Lanes,
 ) {
-<<<<<<< HEAD
-  // Suspense layout effects semantics don't change for legacy roots.
-  const isModernRoot = (subtreeRoot.mode & ConcurrentMode) !== NoMode;
-
-  while (nextEffect !== null) {
-    // 相同的套路 dfs遍历
-    const fiber = nextEffect;
-    const firstChild = fiber.child;
-
-    if (
-      enableSuspenseLayoutEffectSemantics &&
-      fiber.tag === OffscreenComponent &&
-      isModernRoot
-    ) {
-      // Keep track of the current Offscreen stack's state.
-      const isHidden = fiber.memoizedState !== null;
-      const newOffscreenSubtreeIsHidden = isHidden || offscreenSubtreeIsHidden;
-      if (newOffscreenSubtreeIsHidden) {
-        // The Offscreen tree is hidden. Skip over its layout effects.
-        // 调用每个组件的生命周期钩子
-        commitLayoutMountEffects_complete(subtreeRoot, root, committedLanes);
-        continue;
-      } else {
-        // TODO (Offscreen) Also check: subtreeFlags & LayoutMask
-        const current = fiber.alternate;
-        const wasHidden = current !== null && current.memoizedState !== null;
-        const newOffscreenSubtreeWasHidden =
-          wasHidden || offscreenSubtreeWasHidden;
-        const prevOffscreenSubtreeIsHidden = offscreenSubtreeIsHidden;
-        const prevOffscreenSubtreeWasHidden = offscreenSubtreeWasHidden;
-
-        // Traverse the Offscreen subtree with the current Offscreen as the root.
-        offscreenSubtreeIsHidden = newOffscreenSubtreeIsHidden;
-        offscreenSubtreeWasHidden = newOffscreenSubtreeWasHidden;
-
-        if (offscreenSubtreeWasHidden && !prevOffscreenSubtreeWasHidden) {
-          // This is the root of a reappearing boundary. Turn its layout effects
-          // back on.
-          nextEffect = fiber;
-          reappearLayoutEffects_begin(fiber);
-        }
-=======
   const prevDebugFiber = getCurrentDebugFiberInDEV();
   if (parentFiber.subtreeFlags & LayoutMask) {
     let child = parentFiber.child;
@@ -3106,7 +2636,6 @@
   }
   setCurrentDebugFiberInDEV(prevDebugFiber);
 }
->>>>>>> 2c7dea73
 
 function disappearLayoutEffects(finishedWork: Fiber) {
   switch (finishedWork.tag) {
@@ -3145,24 +2674,6 @@
       // TODO (Offscreen) Check: flags & RefStatic
       safelyDetachRef(finishedWork, finishedWork.return);
 
-<<<<<<< HEAD
-function commitLayoutMountEffects_complete(
-  subtreeRoot: Fiber,
-  root: FiberRoot,
-  committedLanes: Lanes,
-) {
-  // DFS遍历所有节点
-  while (nextEffect !== null) {
-    const fiber = nextEffect;
-    if ((fiber.flags & LayoutMask) !== NoFlags) {
-      const current = fiber.alternate;
-      setCurrentDebugFiberInDEV(fiber);
-      try {
-        commitLayoutEffectOnFiber(root, current, fiber, committedLanes);
-      } catch (error) {
-        reportUncaughtErrorInDEV(error);
-        captureCommitPhaseError(fiber, fiber.return, error);
-=======
       const instance = finishedWork.stateNode;
       if (typeof instance.componentWillUnmount === 'function') {
         safelyCallComponentWillUnmount(
@@ -3170,7 +2681,6 @@
           finishedWork.return,
           instance,
         );
->>>>>>> 2c7dea73
       }
 
       recursivelyTraverseDisappearLayoutEffects(finishedWork);
@@ -3180,14 +2690,6 @@
       // TODO (Offscreen) Check: flags & RefStatic
       safelyDetachRef(finishedWork, finishedWork.return);
 
-<<<<<<< HEAD
-    // 保证父子节点顺序是正确的
-    const sibling = fiber.sibling;
-    if (sibling !== null) {
-      ensureCorrectReturnPointer(sibling, fiber.return);
-      nextEffect = sibling;
-      return;
-=======
       recursivelyTraverseDisappearLayoutEffects(finishedWork);
       break;
     }
@@ -3204,7 +2706,6 @@
     default: {
       recursivelyTraverseDisappearLayoutEffects(finishedWork);
       break;
->>>>>>> 2c7dea73
     }
   }
 }
