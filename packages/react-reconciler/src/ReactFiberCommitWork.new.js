--- conflicted
+++ resolved
@@ -2192,13 +2192,9 @@
   inProgressRoot = null;
 }
 
-<<<<<<< HEAD
-function commitMutationEffects_begin(root: FiberRoot) {
+function commitMutationEffects_begin(root: FiberRoot, lanes: Lanes) {
   // 当前只负责进行DFS遍历每个fiber和commitDeletion进行优化 从而少进行操作
   // 实际进行操作的部分是 commitMutationEffects_complete()方法
-=======
-function commitMutationEffects_begin(root: FiberRoot, lanes: Lanes) {
->>>>>>> cb1e7b1c
   while (nextEffect !== null) {
     const fiber = nextEffect;
 
@@ -2228,22 +2224,12 @@
   }
 }
 
-<<<<<<< HEAD
-// mutation effects compelete 阶段
-function commitMutationEffects_complete(root: FiberRoot) {
-=======
 function commitMutationEffects_complete(root: FiberRoot, lanes: Lanes) {
->>>>>>> cb1e7b1c
   while (nextEffect !== null) {
     const fiber = nextEffect;
     setCurrentDebugFiberInDEV(fiber);
     try {
-<<<<<<< HEAD
-      // 对每个fiber进行操作
-      commitMutationEffectsOnFiber(fiber, root);
-=======
       commitMutationEffectsOnFiber(fiber, root, lanes);
->>>>>>> cb1e7b1c
     } catch (error) {
       reportUncaughtErrorInDEV(error);
       captureCommitPhaseError(fiber, fiber.return, error);
@@ -2273,9 +2259,6 @@
   // because of the shared reconciliation logic below.
   const flags = finishedWork.flags;
 
-<<<<<<< HEAD
-  // 根据不同tag commit更新
-=======
   if (enableTransitionTracing) {
     switch (finishedWork.tag) {
       case HostRoot: {
@@ -2302,7 +2285,7 @@
     }
   }
 
->>>>>>> cb1e7b1c
+  // 根据不同tag commit更新
   if (flags & ContentReset) {
     commitResetTextContent(finishedWork);
   }
