/**
 * Copyright (c) Facebook, Inc. and its affiliates.
 *
 * This source code is licensed under the MIT license found in the
 * LICENSE file in the root directory of this source tree.
 *
 * @flow
 */

import type {ReactElement} from 'shared/ReactElementType';
import type {ReactPortal} from 'shared/ReactTypes';
import type {Fiber} from './ReactInternalTypes';
import type {Lanes} from './ReactFiberLane.new';

import getComponentNameFromFiber from 'react-reconciler/src/getComponentNameFromFiber';
import {Placement, ChildDeletion, Forked} from './ReactFiberFlags';
import {
  getIteratorFn,
  REACT_ELEMENT_TYPE,
  REACT_FRAGMENT_TYPE,
  REACT_PORTAL_TYPE,
  REACT_LAZY_TYPE,
} from 'shared/ReactSymbols';
import {ClassComponent, HostText, HostPortal, Fragment} from './ReactWorkTags';
import isArray from 'shared/isArray';
import {warnAboutStringRefs} from 'shared/ReactFeatureFlags';
import {checkPropStringCoercion} from 'shared/CheckStringCoercion';

import {
  createWorkInProgress,
  resetWorkInProgress,
  createFiberFromElement,
  createFiberFromFragment,
  createFiberFromText,
  createFiberFromPortal,
} from './ReactFiber.new';
import {emptyRefsObject} from './ReactFiberClassComponent.new';
import {isCompatibleFamilyForHotReloading} from './ReactFiberHotReloading.new';
import {StrictLegacyMode} from './ReactTypeOfMode';
import {getIsHydrating} from './ReactFiberHydrationContext.new';
import {pushTreeFork} from './ReactFiberTreeContext.new';

let didWarnAboutMaps;
let didWarnAboutGenerators;
let didWarnAboutStringRefs;
let ownerHasKeyUseWarning;
let ownerHasFunctionTypeWarning;
let warnForMissingKey = (child: mixed, returnFiber: Fiber) => {};

if (__DEV__) {
  didWarnAboutMaps = false;
  didWarnAboutGenerators = false;
  didWarnAboutStringRefs = {};

  /**
   * Warn if there's no key explicitly set on dynamic arrays of children or
   * object keys are not valid. This allows us to keep track of children between
   * updates.
   */
  ownerHasKeyUseWarning = {};
  ownerHasFunctionTypeWarning = {};

  warnForMissingKey = (child: mixed, returnFiber: Fiber) => {
    if (child === null || typeof child !== 'object') {
      return;
    }
    if (!child._store || child._store.validated || child.key != null) {
      return;
    }

    if (typeof child._store !== 'object') {
      throw new Error(
        'React Component in warnForMissingKey should have a _store. ' +
          'This error is likely caused by a bug in React. Please file an issue.',
      );
    }

    child._store.validated = true;

    const componentName = getComponentNameFromFiber(returnFiber) || 'Component';

    if (ownerHasKeyUseWarning[componentName]) {
      return;
    }
    ownerHasKeyUseWarning[componentName] = true;

    console.error(
      'Each child in a list should have a unique ' +
        '"key" prop. See https://reactjs.org/link/warning-keys for ' +
        'more information.',
    );
  };
}

function coerceRef(
  returnFiber: Fiber,
  current: Fiber | null,
  element: ReactElement,
) {
  const mixedRef = element.ref;
  if (
    mixedRef !== null &&
    typeof mixedRef !== 'function' &&
    typeof mixedRef !== 'object'
  ) {
    if (__DEV__) {
      // TODO: Clean this up once we turn on the string ref warning for
      // everyone, because the strict mode case will no longer be relevant
      if (
        (returnFiber.mode & StrictLegacyMode || warnAboutStringRefs) &&
        // We warn in ReactElement.js if owner and self are equal for string refs
        // because these cannot be automatically converted to an arrow function
        // using a codemod. Therefore, we don't have to warn about string refs again.
        !(
          element._owner &&
          element._self &&
          element._owner.stateNode !== element._self
        )
      ) {
        const componentName =
          getComponentNameFromFiber(returnFiber) || 'Component';
        if (!didWarnAboutStringRefs[componentName]) {
          if (warnAboutStringRefs) {
            console.error(
              'Component "%s" contains the string ref "%s". Support for string refs ' +
                'will be removed in a future major release. We recommend using ' +
                'useRef() or createRef() instead. ' +
                'Learn more about using refs safely here: ' +
                'https://reactjs.org/link/strict-mode-string-ref',
              componentName,
              mixedRef,
            );
          } else {
            console.error(
              'A string ref, "%s", has been found within a strict mode tree. ' +
                'String refs are a source of potential bugs and should be avoided. ' +
                'We recommend using useRef() or createRef() instead. ' +
                'Learn more about using refs safely here: ' +
                'https://reactjs.org/link/strict-mode-string-ref',
              mixedRef,
            );
          }
          didWarnAboutStringRefs[componentName] = true;
        }
      }
    }

    if (element._owner) {
      const owner: ?Fiber = (element._owner: any);
      let inst;
      if (owner) {
        const ownerFiber = ((owner: any): Fiber);

        if (ownerFiber.tag !== ClassComponent) {
          throw new Error(
            'Function components cannot have string refs. ' +
              'We recommend using useRef() instead. ' +
              'Learn more about using refs safely here: ' +
              'https://reactjs.org/link/strict-mode-string-ref',
          );
        }

        inst = ownerFiber.stateNode;
      }

      if (!inst) {
        throw new Error(
          `Missing owner for string ref ${mixedRef}. This error is likely caused by a ` +
            'bug in React. Please file an issue.',
        );
      }
      // Assigning this to a const so Flow knows it won't change in the closure
      const resolvedInst = inst;

      if (__DEV__) {
        checkPropStringCoercion(mixedRef, 'ref');
      }
      const stringRef = '' + mixedRef;
      // Check if previous string ref matches new string ref
      if (
        current !== null &&
        current.ref !== null &&
        typeof current.ref === 'function' &&
        current.ref._stringRef === stringRef
      ) {
        return current.ref;
      }
      const ref = function(value) {
        let refs = resolvedInst.refs;
        if (refs === emptyRefsObject) {
          // This is a lazy pooled frozen object, so we need to initialize.
          refs = resolvedInst.refs = {};
        }
        if (value === null) {
          delete refs[stringRef];
        } else {
          refs[stringRef] = value;
        }
      };
      ref._stringRef = stringRef;
      return ref;
    } else {
      if (typeof mixedRef !== 'string') {
        throw new Error(
          'Expected ref to be a function, a string, an object returned by React.createRef(), or null.',
        );
      }

      if (!element._owner) {
        throw new Error(
          `Element ref was specified as a string (${mixedRef}) but no owner was set. This could happen for one of` +
            ' the following reasons:\n' +
            '1. You may be adding a ref to a function component\n' +
            "2. You may be adding a ref to a component that was not created inside a component's render method\n" +
            '3. You have multiple copies of React loaded\n' +
            'See https://reactjs.org/link/refs-must-have-owner for more information.',
        );
      }
    }
  }
  return mixedRef;
}

function throwOnInvalidObjectType(returnFiber: Fiber, newChild: Object) {
  const childString = Object.prototype.toString.call(newChild);

  throw new Error(
    `Objects are not valid as a React child (found: ${
      childString === '[object Object]'
        ? 'object with keys {' + Object.keys(newChild).join(', ') + '}'
        : childString
    }). ` +
      'If you meant to render a collection of children, use an array ' +
      'instead.',
  );
}

function warnOnFunctionType(returnFiber: Fiber) {
  if (__DEV__) {
    const componentName = getComponentNameFromFiber(returnFiber) || 'Component';

    if (ownerHasFunctionTypeWarning[componentName]) {
      return;
    }
    ownerHasFunctionTypeWarning[componentName] = true;

    console.error(
      'Functions are not valid as a React child. This may happen if ' +
        'you return a Component instead of <Component /> from render. ' +
        'Or maybe you meant to call this function rather than return it.',
    );
  }
}

function resolveLazy(lazyType) {
  const payload = lazyType._payload;
  const init = lazyType._init;
  return init(payload);
}

// This wrapper function exists because I expect to clone the code in each path
// to be able to optimize each path individually by branching early. This needs
// a compiler or we can do it manually. Helpers that don't need this branching
// live outside of this function.
function ChildReconciler(shouldTrackSideEffects) {
  function deleteChild(returnFiber: Fiber, childToDelete: Fiber): void {
    if (!shouldTrackSideEffects) {
      // Noop.
      return;
    }
    const deletions = returnFiber.deletions;
    if (deletions === null) {
      returnFiber.deletions = [childToDelete];
      returnFiber.flags |= ChildDeletion;
    } else {
      deletions.push(childToDelete);
    }
  }

  function deleteRemainingChildren(
    returnFiber: Fiber,
    currentFirstChild: Fiber | null,
  ): null {
    if (!shouldTrackSideEffects) {
      // Noop.
      return null;
    }

    // TODO: For the shouldClone case, this could be micro-optimized a bit by
    // assuming that after the first child we've already added everything.
    let childToDelete = currentFirstChild;
    while (childToDelete !== null) {
      deleteChild(returnFiber, childToDelete);
      childToDelete = childToDelete.sibling;
    }
    return null;
  }

  // 建立一个key/index fiber的映射关系 方便后面进行比较
  function mapRemainingChildren(
    returnFiber: Fiber, // 父节点fiber
    currentFirstChild: Fiber, // 当前指针指向的fiber
  ): Map<string | number, Fiber> {
    // Add the remaining children to a temporary map so that we can find them by
    // keys quickly. Implicit (null) keys get added to this set with their index
    // instead.
    // 创建map保存映射关系
    const existingChildren: Map<string | number, Fiber> = new Map();

    let existingChild = currentFirstChild;
    // 通过指针遍历所有fiber 
    while (existingChild !== null) {
      if (existingChild.key !== null) {
        existingChildren.set(existingChild.key, existingChild);
      } else {
        existingChildren.set(existingChild.index, existingChild);
      }
      existingChild = existingChild.sibling;
    }
    // 返回结果
    return existingChildren;
  }

  function useFiber(fiber: Fiber, pendingProps: mixed): Fiber {
    // We currently set sibling to null and index to 0 here because it is easy
    // to forget to do before returning it. E.g. for the single child case.
    // 复制一份fiber 让二者alternate互指
    const clone = createWorkInProgress(fiber, pendingProps);
    // 索引设置为0
    clone.index = 0;
    // 清空兄弟节点
    clone.sibling = null;
    return clone;
  }

  // 这里有几种情况
  // 1.老节点不为空，老节点Index小于lastPlacedIndex，新的fiber位置往后面挪动了，复用老节点还需要移动，并且打上tag
  // 2.老节点不为空, 老节点index大于或等于lastPlacedIndex，说明老节点相当于新结点的位置还要靠后
  // 不需要额外的移动操作，更新lastPlacedIndex为老的fiber的index
  // 3.老节点为空,直接返回0，标记为插入
  function placeChild(
    newFiber: Fiber,
    lastPlacedIndex: number,
    newIndex: number,
  ): number {
    newFiber.index = newIndex;
    // 不需要更新副作用的情况下
    // 现在还搞不清楚怎么回事
    if (!shouldTrackSideEffects) {
      // During hydration, the useId algorithm needs to know which fibers are
      // part of a list of children (arrays, iterators).
      newFiber.flags |= Forked;
      return lastPlacedIndex;
    }
    // 移动 插入等情况下的flags处理
    // 之前tag不同的情况下current是null值
    const current = newFiber.alternate;
    if (current !== null) {
      const oldIndex = current.index;
      // 这边
      if (oldIndex < lastPlacedIndex) {
        // This is a move.
        newFiber.flags |= Placement;
        return lastPlacedIndex;
      } else {
        // This item can stay in place.
        return oldIndex;
      }
    } else {
      // This is an insertion.
      newFiber.flags |= Placement;
      return lastPlacedIndex;
    }
  }

  function placeSingleChild(newFiber: Fiber): Fiber {
    // This is simpler for the single child case. We only need to do a
    // placement for inserting new children.
    if (shouldTrackSideEffects && newFiber.alternate === null) {
      newFiber.flags |= Placement;
    }
    return newFiber;
  }

  function updateTextNode(
    returnFiber: Fiber,
    current: Fiber | null,
    textContent: string,
    lanes: Lanes,
  ) {
    if (current === null || current.tag !== HostText) {
      // Insert
      const created = createFiberFromText(textContent, returnFiber.mode, lanes);
      created.return = returnFiber;
      return created;
    } else {
      // Update
      const existing = useFiber(current, textContent);
      existing.return = returnFiber;
      return existing;
    }
  }

  // 通用方法创建或者新增element类型fiber
  function updateElement(
    returnFiber: Fiber,
    current: Fiber | null,
    element: ReactElement,
    lanes: Lanes,
  ): Fiber {
    const elementType = element.type;
    // 处理Fragment的情况
    if (elementType === REACT_FRAGMENT_TYPE) {
      return updateFragment(
        returnFiber,
        current,
        element.props.children,
        lanes,
        element.key,
      );
    }
    // 老节点存在的情况处理
    if (current !== null) {
      // 节点类型相同情况下复用
      if (
        current.elementType === elementType ||
        // Keep this check inline so it only runs on the false path:
        (__DEV__
          ? isCompatibleFamilyForHotReloading(current, element)
          : false) ||
        // Lazy types should reconcile their resolved type.
        // We need to do this after the Hot Reloading check above,
        // because hot reloading has different semantics than prod because
        // it doesn't resuspend. So we can't let the call below suspend.
        (typeof elementType === 'object' &&
          elementType !== null &&
          elementType.$$typeof === REACT_LAZY_TYPE &&
          resolveLazy(elementType) === current.type)
      ) {
        // Move based on index
        // 复用fiber
        const existing = useFiber(current, element.props);
        // ref相关 既然复用了 ref肯定不能漏下
        existing.ref = coerceRef(returnFiber, current, element);
        // 指向父节点
        existing.return = returnFiber;
        if (__DEV__) {
          existing._debugSource = element._source;
          existing._debugOwner = element._owner;
        }
        return existing;
      }
    }
    // Insert
    // 老节点为空或者不满足复用条件（如新老节点类型不同）则新建并返回
    const created = createFiberFromElement(element, returnFiber.mode, lanes);
    created.ref = coerceRef(returnFiber, current, element);
    created.return = returnFiber;
    return created;
  }

  function updatePortal(
    returnFiber: Fiber,
    current: Fiber | null,
    portal: ReactPortal,
    lanes: Lanes,
  ): Fiber {
    if (
      current === null ||
      current.tag !== HostPortal ||
      current.stateNode.containerInfo !== portal.containerInfo ||
      current.stateNode.implementation !== portal.implementation
    ) {
      // Insert
      const created = createFiberFromPortal(portal, returnFiber.mode, lanes);
      created.return = returnFiber;
      return created;
    } else {
      // Update
      const existing = useFiber(current, portal.children || []);
      existing.return = returnFiber;
      return existing;
    }
  }

  function updateFragment(
    returnFiber: Fiber,
    current: Fiber | null,
    fragment: Iterable<*>,
    lanes: Lanes,
    key: null | string,
  ): Fiber {
    if (current === null || current.tag !== Fragment) {
      // Insert
      const created = createFiberFromFragment(
        fragment,
        returnFiber.mode,
        lanes,
        key,
      );
      created.return = returnFiber;
      return created;
    } else {
      // Update
      const existing = useFiber(current, fragment);
      existing.return = returnFiber;
      return existing;
    }
  }

  function createChild(
    returnFiber: Fiber,
    newChild: any,
    lanes: Lanes,
  ): Fiber | null {
    if (
      (typeof newChild === 'string' && newChild !== '') ||
      typeof newChild === 'number'
    ) {
      // Text nodes don't have keys. If the previous node is implicitly keyed
      // we can continue to replace it without aborting even if it is not a text
      // node.
      const created = createFiberFromText(
        '' + newChild,
        returnFiber.mode,
        lanes,
      );
      created.return = returnFiber;
      return created;
    }

    if (typeof newChild === 'object' && newChild !== null) {
      switch (newChild.$$typeof) {
        case REACT_ELEMENT_TYPE: {
          const created = createFiberFromElement(
            newChild,
            returnFiber.mode,
            lanes,
          );
          created.ref = coerceRef(returnFiber, null, newChild);
          created.return = returnFiber;
          return created;
        }
        case REACT_PORTAL_TYPE: {
          const created = createFiberFromPortal(
            newChild,
            returnFiber.mode,
            lanes,
          );
          created.return = returnFiber;
          return created;
        }
        case REACT_LAZY_TYPE: {
          const payload = newChild._payload;
          const init = newChild._init;
          return createChild(returnFiber, init(payload), lanes);
        }
      }

      if (isArray(newChild) || getIteratorFn(newChild)) {
        const created = createFiberFromFragment(
          newChild,
          returnFiber.mode,
          lanes,
          null,
        );
        created.return = returnFiber;
        return created;
      }

      throwOnInvalidObjectType(returnFiber, newChild);
    }

    if (__DEV__) {
      if (typeof newChild === 'function') {
        warnOnFunctionType(returnFiber);
      }
    }

    return null;
  }

  function updateSlot(
    returnFiber: Fiber,
    oldFiber: Fiber | null,
    newChild: any,
    lanes: Lanes,
  ): Fiber | null {
    // Update the fiber if the keys match, otherwise return null.
    // key相同则更新 不同则返回Null
    const key = oldFiber !== null ? oldFiber.key : null;

    if (
      (typeof newChild === 'string' && newChild !== '') ||
      typeof newChild === 'number'
    ) {
      // Text nodes don't have keys. If the previous node is implicitly keyed
      // we can continue to replace it without aborting even if it is not a text
      // node.
      
      if (key !== null) {
        return null;
      }
      return updateTextNode(returnFiber, oldFiber, '' + newChild, lanes);
    }

    // key相等满足复用条件则更新
    // 根据不同type更新元素
    if (typeof newChild === 'object' && newChild !== null) {
      switch (newChild.$$typeof) {
        case REACT_ELEMENT_TYPE: {
          if (newChild.key === key) {
            // for example 更新并且复用老节点
            return updateElement(returnFiber, oldFiber, newChild, lanes);
          } else {
            return null;
          }
        }
        case REACT_PORTAL_TYPE: {
          if (newChild.key === key) {
            return updatePortal(returnFiber, oldFiber, newChild, lanes);
          } else {
            return null;
          }
        }
        case REACT_LAZY_TYPE: {
          const payload = newChild._payload;
          const init = newChild._init;
          return updateSlot(returnFiber, oldFiber, init(payload), lanes);
        }
      }

      if (isArray(newChild) || getIteratorFn(newChild)) {
        if (key !== null) {
          return null;
        }

        return updateFragment(returnFiber, oldFiber, newChild, lanes, null);
      }

      throwOnInvalidObjectType(returnFiber, newChild);
    }

    if (__DEV__) {
      if (typeof newChild === 'function') {
        warnOnFunctionType(returnFiber);
      }
    }

    return null;
  }

  function updateFromMap(
    existingChildren: Map<string | number, Fiber>,
    returnFiber: Fiber,
    newIdx: number,
    newChild: any,
    lanes: Lanes,
  ): Fiber | null {
    // text和number节点更新成本低廉 直接更新
    if (
      (typeof newChild === 'string' && newChild !== '') ||
      typeof newChild === 'number'
    ) {
      // Text nodes don't have keys, so we neither have to check the old nor
      // new node for the key. If both are text nodes, they match.
      const matchedFiber = existingChildren.get(newIdx) || null;
      return updateTextNode(returnFiber, matchedFiber, '' + newChild, lanes);
    }

    // 尽力去找有没有key和类型都一样的节点 有的话就复用
    if (typeof newChild === 'object' && newChild !== null) {
      switch (newChild.$$typeof) {
        case REACT_ELEMENT_TYPE: {
          const matchedFiber =
            existingChildren.get(
              newChild.key === null ? newIdx : newChild.key,
            ) || null;
          return updateElement(returnFiber, matchedFiber, newChild, lanes);
        }
        case REACT_PORTAL_TYPE: {
          const matchedFiber =
            existingChildren.get(
              newChild.key === null ? newIdx : newChild.key,
            ) || null;
          return updatePortal(returnFiber, matchedFiber, newChild, lanes);
        }
        case REACT_LAZY_TYPE:
          const payload = newChild._payload;
          const init = newChild._init;
          return updateFromMap(
            existingChildren,
            returnFiber,
            newIdx,
            init(payload),
            lanes,
          );
      }

      if (isArray(newChild) || getIteratorFn(newChild)) {
        const matchedFiber = existingChildren.get(newIdx) || null;
        return updateFragment(returnFiber, matchedFiber, newChild, lanes, null);
      }

      throwOnInvalidObjectType(returnFiber, newChild);
    }

    if (__DEV__) {
      if (typeof newChild === 'function') {
        warnOnFunctionType(returnFiber);
      }
    }

    return null;
  }

  /**
   * Warns if there is a duplicate or missing key
   */
  function warnOnInvalidKey(
    child: mixed,
    knownKeys: Set<string> | null,
    returnFiber: Fiber,
  ): Set<string> | null {
    if (__DEV__) {
      if (typeof child !== 'object' || child === null) {
        return knownKeys;
      }
      switch (child.$$typeof) {
        case REACT_ELEMENT_TYPE:
        case REACT_PORTAL_TYPE:
          warnForMissingKey(child, returnFiber);
          const key = child.key;
          if (typeof key !== 'string') {
            break;
          }
          if (knownKeys === null) {
            knownKeys = new Set();
            knownKeys.add(key);
            break;
          }
          if (!knownKeys.has(key)) {
            knownKeys.add(key);
            break;
          }
          console.error(
            'Encountered two children with the same key, `%s`. ' +
              'Keys should be unique so that components maintain their identity ' +
              'across updates. Non-unique keys may cause children to be ' +
              'duplicated and/or omitted — the behavior is unsupported and ' +
              'could change in a future version.',
            key,
          );
          break;
        case REACT_LAZY_TYPE:
          const payload = child._payload;
          const init = (child._init: any);
          warnOnInvalidKey(init(payload), knownKeys, returnFiber);
          break;
        default:
          break;
      }
    }
    return knownKeys;
  }

  // 首先会有两轮循环 第一轮是比较能够复用的节点直到Key不同跳出本次循环
  // 第二次是比较移动的节点
  function reconcileChildrenArray(
    returnFiber: Fiber,
    currentFirstChild: Fiber | null,
    newChildren: Array<*>,
    lanes: Lanes,
  ): Fiber | null {
    // This algorithm can't optimize by searching from both ends since we
    // don't have backpointers on fibers. I'm trying to see how far we can get
    // with that model. If it ends up not being worth the tradeoffs, we can
    // add it later.

    // Even with a two ended optimization, we'd want to optimize for the case
    // where there are few changes and brute force the comparison instead of
    // going for the Map. It'd like to explore hitting that path first in
    // forward-only mode and only go for the Map once we notice that we need
    // lots of look ahead. This doesn't handle reversal as well as two ended
    // search but that's unusual. Besides, for the two ended optimization to
    // work on Iterables, we'd need to copy the whole set.

    // In this first iteration, we'll just live with hitting the bad case
    // (adding everything to a Map) in for every insert/move.

    // If you change this code, also update reconcileChildrenIterator() which
    // uses the same algorithm.

    if (__DEV__) {
      // First, validate keys.
      let knownKeys = null;
      for (let i = 0; i < newChildren.length; i++) {
        const child = newChildren[i];
        knownKeys = warnOnInvalidKey(child, knownKeys, returnFiber);
      }
    }

    let resultingFirstChild: Fiber | null = null; // 需要返回的第一个新fiber
    let previousNewFiber: Fiber | null = null; // 上一个新fiber

    let oldFiber = currentFirstChild; // 取出第一个老fiber
    let lastPlacedIndex = 0;
    let newIdx = 0; // 新VDOM节点索引
    let nextOldFiber = null; // 指向下一个老的fiber
    // 新老fiber都存在的情况 第一次循环 尽最大努力复用老节点
    for (; oldFiber !== null && newIdx < newChildren.length; newIdx++) {
      // 一个指针，每对比完成一个fiber就指向下一个老的fiber
      // 新的fiber对比完成了 说明当前已经比较完成 将老的fiber链置为空
      if (oldFiber.index > newIdx) {
        nextOldFiber = oldFiber;
        oldFiber = null;
      } else {
        // 没有比较完成的情况下还需要向后面移动指针进行下一轮比较
        nextOldFiber = oldFiber.sibling;
      }
      // 试图复用老的fiber,此时不能复用有两种情况，一是key不一样直接不能复用，这个时候会直接返回null，
      // 二是key一样 但是节点类型改变了 此时会新建节点fiber 所以newFiber为空的情况下，肯定是
      // key不同的情况 这个时候直接跳出循环 不再进行比较
      const newFiber = updateSlot(
        returnFiber,
        oldFiber,
        newChildren[newIdx],
        lanes,
      );
      if (newFiber === null) {
        // TODO: This breaks on empty slots like null children. That's
        // unfortunate because it triggers the slow path all the time. We need
        // a better way to communicate whether this was a miss or null,
        // boolean, undefined, etc.
        if (oldFiber === null) {
          oldFiber = nextOldFiber;
        }
        // 老fiber因为上述原因导致无法复用 就跳出本次循环
        break;
      }
      if (shouldTrackSideEffects) {
        // 这种情况应该是新老fiber tag不一样 所以前面的updateSlot创建了新的fiber并返回了
        // 老fiber存在 新fiber并不复用老fiber 删掉当前fiber
        if (oldFiber && newFiber.alternate === null) {
          // We matched the slot, but we didn't reuse the existing fiber, so we
          // need to delete the existing child.
          // 不能复用 直接毙掉
          deleteChild(returnFiber, oldFiber);
        }
      }
      // 根据情况添加一些副作用flag 同时设置个index用来作为是否需要移动元素的参照物
      lastPlacedIndex = placeChild(newFiber, lastPlacedIndex, newIdx);
      // 构建resultingFirstChild并且让previousNewFiber不断指向下一个Fiber
      if (previousNewFiber === null) {
        // TODO: Move out of the loop. This only happens for the first run.
        resultingFirstChild = newFiber;
      } else {
        // TODO: Defer siblings if we're not at the right index for this slot.
        // I.e. if we had null values before, then we want to defer this
        // for each null value. However, we also don't want to call updateSlot
        // with the previous one.
        previousNewFiber.sibling = newFiber;
      }
      previousNewFiber = newFiber;
      // oldFiber指向下一个fiber 实现循环交替不断读取下一个fiber
      oldFiber = nextOldFiber;
    }

    // 如果新节点全部完成遍历 删除老节点剩余部分 不再进行下一步操作
    if (newIdx === newChildren.length) {
      // We've reached the end of the new children. We can delete the rest.
      deleteRemainingChildren(returnFiber, oldFiber);
      if (getIsHydrating()) {
        const numberOfForks = newIdx;
        pushTreeFork(returnFiber, numberOfForks);
      }
      return resultingFirstChild;
    }

    // 如果老fiber不存在
    if (oldFiber === null) {
      // If we don't have any more existing children we can choose a fast path
      // since the rest will all be insertions.
      // loop每个VDOM节点 为其创建新的fiber
      // 通过循环创建fiber链
      for (; newIdx < newChildren.length; newIdx++) {
        // 根据节点类型 通过不同方法构建一个return指向父节点的fiber
        const newFiber = createChild(returnFiber, newChildren[newIdx], lanes);
        if (newFiber === null) {
          continue;
        }
        lastPlacedIndex = placeChild(newFiber, lastPlacedIndex, newIdx);
        // 这里根据注释判断，应该是初次渲染的情况下 之前的新fiber还不存在
        // 这里只会进来一次 后面都不会进来
        if (previousNewFiber === null) {
          // TODO: Move out of the loop. This only happens for the first run.
          resultingFirstChild = newFiber;
        } else {
          // 存在则挂载到之前新fiber上面的兄弟节点
          previousNewFiber.sibling = newFiber;
        }
        // 和上面的previousNewFiber.sibling的指向一起循环往下个fiber节点走
        // 比如 a -> b -> c
        previousNewFiber = newFiber;
      }
      if (getIsHydrating()) {
        const numberOfForks = newIdx;
        pushTreeFork(returnFiber, numberOfForks);
      }
      return resultingFirstChild;
    }

    // Add all children to a key map for quick lookups.
    // 将剩下没有匹配到的children放到一个map中 key/value是创建fiber的key或者index value是fiber本身
    const existingChildren = mapRemainingChildren(returnFiber, oldFiber);

    // Keep scanning and use the map to restore deleted items as moves.
    for (; newIdx < newChildren.length; newIdx++) {
      const newFiber = updateFromMap(
        existingChildren,
        returnFiber,
        newIdx,
        newChildren[newIdx],
        lanes,
      );
      // 找到的情况下
      if (newFiber !== null) {
        if (shouldTrackSideEffects) {
          if (newFiber.alternate !== null) {
            // The new fiber is a work in progress, but if there exists a
            // current, that means that we reused the fiber. We need to delete
            // it from the child list so that we don't add it to the deletion
            // list.
            // 删除老的fiber树 优化策略
            existingChildren.delete(
              newFiber.key === null ? newIdx : newFiber.key,
            );
          }
        }
        // 是否需要移动判断逻辑
        lastPlacedIndex = placeChild(newFiber, lastPlacedIndex, newIdx);
        // 通过指针往后遍历fiber
        if (previousNewFiber === null) {
          resultingFirstChild = newFiber;
        } else {
          previousNewFiber.sibling = newFiber;
        }
        previousNewFiber = newFiber;
      }
    }

    if (shouldTrackSideEffects) {
      // Any existing children that weren't consumed above were deleted. We need
      // to add them to the deletion list.
      // 没用到的老fiber需要删除
      existingChildren.forEach(child => deleteChild(returnFiber, child));
    }

    if (getIsHydrating()) {
      const numberOfForks = newIdx;
      pushTreeFork(returnFiber, numberOfForks);
    }
    return resultingFirstChild;
  }

  function reconcileChildrenIterator(
    returnFiber: Fiber,
    currentFirstChild: Fiber | null,
    newChildrenIterable: Iterable<*>,
    lanes: Lanes,
  ): Fiber | null {
    // This is the same implementation as reconcileChildrenArray(),
    // but using the iterator instead.

    const iteratorFn = getIteratorFn(newChildrenIterable);

    if (typeof iteratorFn !== 'function') {
      throw new Error(
        'An object is not an iterable. This error is likely caused by a bug in ' +
          'React. Please file an issue.',
      );
    }

    if (__DEV__) {
      // We don't support rendering Generators because it's a mutation.
      // See https://github.com/facebook/react/issues/12995
      if (
        typeof Symbol === 'function' &&
        // $FlowFixMe Flow doesn't know about toStringTag
        newChildrenIterable[Symbol.toStringTag] === 'Generator'
      ) {
        if (!didWarnAboutGenerators) {
          console.error(
            'Using Generators as children is unsupported and will likely yield ' +
              'unexpected results because enumerating a generator mutates it. ' +
              'You may convert it to an array with `Array.from()` or the ' +
              '`[...spread]` operator before rendering. Keep in mind ' +
              'you might need to polyfill these features for older browsers.',
          );
        }
        didWarnAboutGenerators = true;
      }

      // Warn about using Maps as children
      if ((newChildrenIterable: any).entries === iteratorFn) {
        if (!didWarnAboutMaps) {
          console.error(
            'Using Maps as children is not supported. ' +
              'Use an array of keyed ReactElements instead.',
          );
        }
        didWarnAboutMaps = true;
      }

      // First, validate keys.
      // We'll get a different iterator later for the main pass.
      const newChildren = iteratorFn.call(newChildrenIterable);
      if (newChildren) {
        let knownKeys = null;
        let step = newChildren.next();
        for (; !step.done; step = newChildren.next()) {
          const child = step.value;
          knownKeys = warnOnInvalidKey(child, knownKeys, returnFiber);
        }
      }
    }

    const newChildren = iteratorFn.call(newChildrenIterable);

    if (newChildren == null) {
      throw new Error('An iterable object provided no iterator.');
    }

    let resultingFirstChild: Fiber | null = null;
    let previousNewFiber: Fiber | null = null;

    let oldFiber = currentFirstChild;
    let lastPlacedIndex = 0;
    let newIdx = 0;
    let nextOldFiber = null;

    let step = newChildren.next();
    for (
      ;
      oldFiber !== null && !step.done;
      newIdx++, step = newChildren.next()
    ) {
      if (oldFiber.index > newIdx) {
        nextOldFiber = oldFiber;
        oldFiber = null;
      } else {
        nextOldFiber = oldFiber.sibling;
      }
      const newFiber = updateSlot(returnFiber, oldFiber, step.value, lanes);
      if (newFiber === null) {
        // TODO: This breaks on empty slots like null children. That's
        // unfortunate because it triggers the slow path all the time. We need
        // a better way to communicate whether this was a miss or null,
        // boolean, undefined, etc.
        if (oldFiber === null) {
          oldFiber = nextOldFiber;
        }
        break;
      }
      if (shouldTrackSideEffects) {
        if (oldFiber && newFiber.alternate === null) {
          // We matched the slot, but we didn't reuse the existing fiber, so we
          // need to delete the existing child.
          deleteChild(returnFiber, oldFiber);
        }
      }
      lastPlacedIndex = placeChild(newFiber, lastPlacedIndex, newIdx);
      if (previousNewFiber === null) {
        // TODO: Move out of the loop. This only happens for the first run.
        resultingFirstChild = newFiber;
      } else {
        // TODO: Defer siblings if we're not at the right index for this slot.
        // I.e. if we had null values before, then we want to defer this
        // for each null value. However, we also don't want to call updateSlot
        // with the previous one.
        previousNewFiber.sibling = newFiber;
      }
      previousNewFiber = newFiber;
      oldFiber = nextOldFiber;
    }

    if (step.done) {
      // We've reached the end of the new children. We can delete the rest.
      deleteRemainingChildren(returnFiber, oldFiber);
      if (getIsHydrating()) {
        const numberOfForks = newIdx;
        pushTreeFork(returnFiber, numberOfForks);
      }
      return resultingFirstChild;
    }

    if (oldFiber === null) {
      // If we don't have any more existing children we can choose a fast path
      // since the rest will all be insertions.
      for (; !step.done; newIdx++, step = newChildren.next()) {
        const newFiber = createChild(returnFiber, step.value, lanes);
        if (newFiber === null) {
          continue;
        }
        lastPlacedIndex = placeChild(newFiber, lastPlacedIndex, newIdx);
        if (previousNewFiber === null) {
          // TODO: Move out of the loop. This only happens for the first run.
          resultingFirstChild = newFiber;
        } else {
          previousNewFiber.sibling = newFiber;
        }
        previousNewFiber = newFiber;
      }
      if (getIsHydrating()) {
        const numberOfForks = newIdx;
        pushTreeFork(returnFiber, numberOfForks);
      }
      return resultingFirstChild;
    }

    // Add all children to a key map for quick lookups.
    const existingChildren = mapRemainingChildren(returnFiber, oldFiber);

    // Keep scanning and use the map to restore deleted items as moves.
    for (; !step.done; newIdx++, step = newChildren.next()) {
      const newFiber = updateFromMap(
        existingChildren,
        returnFiber,
        newIdx,
        step.value,
        lanes,
      );
      if (newFiber !== null) {
        if (shouldTrackSideEffects) {
          if (newFiber.alternate !== null) {
            // The new fiber is a work in progress, but if there exists a
            // current, that means that we reused the fiber. We need to delete
            // it from the child list so that we don't add it to the deletion
            // list.
            existingChildren.delete(
              newFiber.key === null ? newIdx : newFiber.key,
            );
          }
        }
        lastPlacedIndex = placeChild(newFiber, lastPlacedIndex, newIdx);
        if (previousNewFiber === null) {
          resultingFirstChild = newFiber;
        } else {
          previousNewFiber.sibling = newFiber;
        }
        previousNewFiber = newFiber;
      }
    }

    if (shouldTrackSideEffects) {
      // Any existing children that weren't consumed above were deleted. We need
      // to add them to the deletion list.
      existingChildren.forEach(child => deleteChild(returnFiber, child));
    }

    if (getIsHydrating()) {
      const numberOfForks = newIdx;
      pushTreeFork(returnFiber, numberOfForks);
    }
    return resultingFirstChild;
  }

  function reconcileSingleTextNode(
    returnFiber: Fiber,
    currentFirstChild: Fiber | null,
    textContent: string,
    lanes: Lanes,
  ): Fiber {
    // There's no need to check for keys on text nodes since we don't have a
    // way to define them.
    if (currentFirstChild !== null && currentFirstChild.tag === HostText) {
      // We already have an existing node so let's just update it and delete
      // the rest.
      // 能匹配 删除兄弟节点
      deleteRemainingChildren(returnFiber, currentFirstChild.sibling);
      const existing = useFiber(currentFirstChild, textContent);
      existing.return = returnFiber;
      return existing;
    }
    // The existing first child is not a text node so we need to create one
    // and delete the existing ones.
    // 不能匹配 删除自身 新建节点
    deleteRemainingChildren(returnFiber, currentFirstChild);
    const created = createFiberFromText(textContent, returnFiber.mode, lanes);
    created.return = returnFiber;
    return created;
  }

  function reconcileSingleElement(
    returnFiber: Fiber,
    currentFirstChild: Fiber | null,
    element: ReactElement,
    lanes: Lanes,
  ): Fiber {
    const key = element.key;
    let child = currentFirstChild;
    while (child !== null) {
      // TODO: If key === null and child.key === null, then this only applies to
      // the first item in the list.
      // 判断key是否相同 相同则进入后续判断
      if (child.key === key) {
        const elementType = element.type;
        if (elementType === REACT_FRAGMENT_TYPE) {
          if (child.tag === Fragment) {
            // key和type相同 先清空兄弟节点 以便本次能够复用
            deleteRemainingChildren(returnFiber, child.sibling);
            // 此处克隆的child 兄弟节点是空的
            // 所以上面的删除逻辑应该是为了和这里克隆操作一致
            const existing = useFiber(child, element.props.children);
            existing.return = returnFiber;
            if (__DEV__) {
              existing._debugSource = element._source;
              existing._debugOwner = element._owner;
            }
            return existing;
          }
        } else {
          if (
            child.elementType === elementType ||
            // Keep this check inline so it only runs on the false path:
            (__DEV__
              ? isCompatibleFamilyForHotReloading(child, element)
              : false) ||
            // Lazy types should reconcile their resolved type.
            // We need to do this after the Hot Reloading check above,
            // because hot reloading has different semantics than prod because
            // it doesn't resuspend. So we can't let the call below suspend.
            (typeof elementType === 'object' &&
              elementType !== null &&
              elementType.$$typeof === REACT_LAZY_TYPE &&
              resolveLazy(elementType) === child.type)
          ) {
            // 和上面逻辑类似 相同清空兄弟节点 以便复用
            deleteRemainingChildren(returnFiber, child.sibling);
            const existing = useFiber(child, element.props);
            existing.ref = coerceRef(returnFiber, child, element);
            existing.return = returnFiber;
            if (__DEV__) {
              existing._debugSource = element._source;
              existing._debugOwner = element._owner;
            }
            return existing;
          }
        }
        // key相同type不同 
        // Didn't match.
        // 删除包含当前fiber的所有fiber
        deleteRemainingChildren(returnFiber, child);
        break;
      } else {
        // 删除当前fiber
        deleteChild(returnFiber, child);
      }
      // 这个时候child指向兄弟节点 看看能不能复用
      child = child.sibling;
    }

    // 未能进行复用的就走新建逻辑
    if (element.type === REACT_FRAGMENT_TYPE) {
      const created = createFiberFromFragment(
        element.props.children,
        returnFiber.mode,
        lanes,
        element.key,
      );
      created.return = returnFiber;
      return created;
    } else {
      const created = createFiberFromElement(element, returnFiber.mode, lanes);
      created.ref = coerceRef(returnFiber, currentFirstChild, element);
      created.return = returnFiber;
      return created;
    }
  }

  function reconcileSinglePortal(
    returnFiber: Fiber,
    currentFirstChild: Fiber | null,
    portal: ReactPortal,
    lanes: Lanes,
  ): Fiber {
    const key = portal.key;
    let child = currentFirstChild;
    while (child !== null) {
      // TODO: If key === null and child.key === null, then this only applies to
      // the first item in the list.
      if (child.key === key) {
        if (
          child.tag === HostPortal &&
          child.stateNode.containerInfo === portal.containerInfo &&
          child.stateNode.implementation === portal.implementation
        ) {
          deleteRemainingChildren(returnFiber, child.sibling);
          const existing = useFiber(child, portal.children || []);
          existing.return = returnFiber;
          return existing;
        } else {
          deleteRemainingChildren(returnFiber, child);
          break;
        }
      } else {
        deleteChild(returnFiber, child);
      }
      child = child.sibling;
    }

    const created = createFiberFromPortal(portal, returnFiber.mode, lanes);
    created.return = returnFiber;
    return created;
  }

  // This API will tag the children with the side-effect of the reconciliation
  // itself. They will be added to the side-effect list as we pass through the
  // children and the parent.
  // 根据不同newchild类型 进行不同的处理
  function reconcileChildFibers(
    returnFiber: Fiber,
    currentFirstChild: Fiber | null,
    newChild: any,
    lanes: Lanes,
  ): Fiber | null {
    // This function is not recursive.
    // If the top level item is an array, we treat it as a set of children,
    // not as a fragment. Nested arrays on the other hand will be treated as
    // fragment nodes. Recursion happens at the normal flow.

    // Handle top level unkeyed fragments as if they were arrays.
    // This leads to an ambiguity between <>{[...]}</> and <>...</>.
    // We treat the ambiguous cases above the same.
    const isUnkeyedTopLevelFragment =
      typeof newChild === 'object' &&
      newChild !== null &&
      newChild.type === REACT_FRAGMENT_TYPE &&
      newChild.key === null;
    if (isUnkeyedTopLevelFragment) {
      newChild = newChild.props.children;
    }

    // 根据不同组件类型 选择不同的diff函数进行处理
    // Handle object types
    if (typeof newChild === 'object' && newChild !== null) {
      switch (newChild.$$typeof) {
        // 常规react元素比较方法
        case REACT_ELEMENT_TYPE:
          // placeSingleChild 用来判断是否第一次渲染
          // 就是给effecttag赋值 决定后期是否需要挂载dom
          return placeSingleChild(
            reconcileSingleElement(
              returnFiber,
              currentFirstChild,
              newChild,
              lanes,
            ),
          );
        case REACT_PORTAL_TYPE:
          // just for portal
          return placeSingleChild(
            reconcileSinglePortal(
              returnFiber,
              currentFirstChild,
              newChild,
              lanes,
            ),
          );
        case REACT_LAZY_TYPE:
<<<<<<< HEAD
          // for lazy component
          if (enableLazyElements) {
            const payload = newChild._payload;
            const init = newChild._init;
            // TODO: This function is supposed to be non-recursive.
            return reconcileChildFibers(
              returnFiber,
              currentFirstChild,
              init(payload),
              lanes,
            );
          }
=======
          const payload = newChild._payload;
          const init = newChild._init;
          // TODO: This function is supposed to be non-recursive.
          return reconcileChildFibers(
            returnFiber,
            currentFirstChild,
            init(payload),
            lanes,
          );
>>>>>>> 2c7dea73
      }

      // 多节点处理
      if (isArray(newChild)) {
        return reconcileChildrenArray(
          returnFiber,
          currentFirstChild,
          newChild,
          lanes,
        );
      }

      // iterate way
      if (getIteratorFn(newChild)) {
        return reconcileChildrenIterator(
          returnFiber,
          currentFirstChild,
          newChild,
          lanes,
        );
      }

      throwOnInvalidObjectType(returnFiber, newChild);
    }

    if (
      (typeof newChild === 'string' && newChild !== '') ||
      typeof newChild === 'number'
    ) {
      return placeSingleChild(
        reconcileSingleTextNode(
          returnFiber,
          currentFirstChild,
          '' + newChild,
          lanes,
        ),
      );
    }

    if (__DEV__) {
      if (typeof newChild === 'function') {
        warnOnFunctionType(returnFiber);
      }
    }

    // 比较完毕 删除剩余节点
    // Remaining cases are all treated as empty.
    return deleteRemainingChildren(returnFiber, currentFirstChild);
  }

  return reconcileChildFibers;
}

export const reconcileChildFibers = ChildReconciler(true); // ChildReconciler传入的参数决定是否需要增加一些
export const mountChildFibers = ChildReconciler(false);    // effectTag，此目的主要是用来优化初次渲染

export function cloneChildFibers(
  current: Fiber | null,
  workInProgress: Fiber,
): void {
  if (current !== null && workInProgress.child !== current.child) {
    throw new Error('Resuming work not yet implemented.');
  }

  if (workInProgress.child === null) {
    return;
  }

  let currentChild = workInProgress.child;
  let newChild = createWorkInProgress(currentChild, currentChild.pendingProps);
  workInProgress.child = newChild;

  newChild.return = workInProgress;
  while (currentChild.sibling !== null) {
    currentChild = currentChild.sibling;
    newChild = newChild.sibling = createWorkInProgress(
      currentChild,
      currentChild.pendingProps,
    );
    newChild.return = workInProgress;
  }
  newChild.sibling = null;
}

// Reset a workInProgress child set to prepare it for a second pass.
export function resetChildFibers(workInProgress: Fiber, lanes: Lanes): void {
  let child = workInProgress.child;
  while (child !== null) {
    resetWorkInProgress(child, lanes);
    child = child.sibling;
  }
}<|MERGE_RESOLUTION|>--- conflicted
+++ resolved
@@ -1368,20 +1368,6 @@
             ),
           );
         case REACT_LAZY_TYPE:
-<<<<<<< HEAD
-          // for lazy component
-          if (enableLazyElements) {
-            const payload = newChild._payload;
-            const init = newChild._init;
-            // TODO: This function is supposed to be non-recursive.
-            return reconcileChildFibers(
-              returnFiber,
-              currentFirstChild,
-              init(payload),
-              lanes,
-            );
-          }
-=======
           const payload = newChild._payload;
           const init = newChild._init;
           // TODO: This function is supposed to be non-recursive.
@@ -1391,7 +1377,6 @@
             init(payload),
             lanes,
           );
->>>>>>> 2c7dea73
       }
 
       // 多节点处理
