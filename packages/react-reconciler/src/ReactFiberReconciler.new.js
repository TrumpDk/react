/**
 * Copyright (c) Facebook, Inc. and its affiliates.
 *
 * This source code is licensed under the MIT license found in the
 * LICENSE file in the root directory of this source tree.
 *
 * @flow
 */

import type {
  Fiber,
  SuspenseHydrationCallbacks,
  TransitionTracingCallbacks,
} from './ReactInternalTypes';
import type {FiberRoot} from './ReactInternalTypes';
import type {RootTag} from './ReactRootTags';
import type {
  Instance,
  TextInstance,
  Container,
  PublicInstance,
} from './ReactFiberHostConfig';
import type {RendererInspectionConfig} from './ReactFiberHostConfig';
import type {ReactNodeList} from 'shared/ReactTypes';
import type {Lane} from './ReactFiberLane.new';
import type {SuspenseState} from './ReactFiberSuspenseComponent.new';

import {
  findCurrentHostFiber,
  findCurrentHostFiberWithNoPortals,
} from './ReactFiberTreeReflection';
import {get as getInstance} from 'shared/ReactInstanceMap';
import {
  HostComponent,
  ClassComponent,
  HostRoot,
  SuspenseComponent,
} from './ReactWorkTags';
import getComponentNameFromFiber from 'react-reconciler/src/getComponentNameFromFiber';
import isArray from 'shared/isArray';
import {enableSchedulingProfiler} from 'shared/ReactFeatureFlags';
import ReactSharedInternals from 'shared/ReactSharedInternals';
import {getPublicInstance} from './ReactFiberHostConfig';
import {
  findCurrentUnmaskedContext,
  processChildContext,
  emptyContextObject,
  isContextProvider as isLegacyContextProvider,
} from './ReactFiberContext.new';
import {createFiberRoot} from './ReactFiberRoot.new';
import {isRootDehydrated} from './ReactFiberShellHydration';
import {
  injectInternals,
  markRenderScheduled,
  onScheduleRoot,
} from './ReactFiberDevToolsHook.new';
import {
  requestEventTime,
  requestUpdateLane,
  scheduleUpdateOnFiber,
  scheduleInitialHydrationOnRoot,
  flushRoot,
  batchedUpdates,
  flushSync,
  isAlreadyRendering,
  flushControlled,
  deferredUpdates,
  discreteUpdates,
  flushPassiveEffects,
} from './ReactFiberWorkLoop.new';
import {enqueueConcurrentRenderForLane} from './ReactFiberConcurrentUpdates.new';
import {
  createUpdate,
  enqueueUpdate,
  entangleTransitions,
} from './ReactFiberClassUpdateQueue.new';
import {
  isRendering as ReactCurrentFiberIsRendering,
  current as ReactCurrentFiberCurrent,
  resetCurrentFiber as resetCurrentDebugFiberInDEV,
  setCurrentFiber as setCurrentDebugFiberInDEV,
} from './ReactCurrentFiber';
import {StrictLegacyMode} from './ReactTypeOfMode';
import {
  SyncLane,
  SelectiveHydrationLane,
  NoTimestamp,
  getHighestPriorityPendingLanes,
  higherPriorityLane,
} from './ReactFiberLane.new';
import {
  getCurrentUpdatePriority,
  runWithPriority,
} from './ReactEventPriorities.new';
import {
  scheduleRefresh,
  scheduleRoot,
  setRefreshHandler,
  findHostInstancesForRefresh,
} from './ReactFiberHotReloading.new';
import ReactVersion from 'shared/ReactVersion';
export {registerMutableSourceForHydration} from './ReactMutableSource.new';
export {createPortal} from './ReactPortal';
export {
  createComponentSelector,
  createHasPseudoClassSelector,
  createRoleSelector,
  createTestNameSelector,
  createTextSelector,
  getFindAllNodesFailureDescription,
  findAllNodes,
  findBoundingRects,
  focusWithin,
  observeVisibleRects,
} from './ReactTestSelectors';

type OpaqueRoot = FiberRoot;

// 0 is PROD, 1 is DEV.
// Might add PROFILE later.
type BundleType = 0 | 1;

type DevToolsConfig = {|
  bundleType: BundleType,
  version: string,
  rendererPackageName: string,
  // Note: this actually *does* depend on Fiber internal fields.
  // Used by "inspect clicked DOM element" in React DevTools.
  findFiberByHostInstance?: (instance: Instance | TextInstance) => Fiber | null,
  rendererConfig?: RendererInspectionConfig,
|};

let didWarnAboutNestedUpdates;
let didWarnAboutFindNodeInStrictMode;

if (__DEV__) {
  didWarnAboutNestedUpdates = false;
  didWarnAboutFindNodeInStrictMode = {};
}

function getContextForSubtree(
  parentComponent: ?React$Component<any, any>,
): Object {
  if (!parentComponent) {
    return emptyContextObject;
  }

  const fiber = getInstance(parentComponent);
  // get current fiber context provider
  const parentContext = findCurrentUnmaskedContext(fiber);

  if (fiber.tag === ClassComponent) {
    const Component = fiber.type;
    if (isLegacyContextProvider(Component)) {
      return processChildContext(fiber, Component, parentContext);
    }
  }

  return parentContext;
}

function findHostInstance(component: Object): PublicInstance | null {
  const fiber = getInstance(component);
  if (fiber === undefined) {
    if (typeof component.render === 'function') {
      throw new Error('Unable to find node on an unmounted component.');
    } else {
      const keys = Object.keys(component).join(',');
      throw new Error(
        `Argument appears to not be a ReactComponent. Keys: ${keys}`,
      );
    }
  }
  const hostFiber = findCurrentHostFiber(fiber);
  if (hostFiber === null) {
    return null;
  }
  return hostFiber.stateNode;
}

function findHostInstanceWithWarning(
  component: Object,
  methodName: string,
): PublicInstance | null {
  if (__DEV__) {
    const fiber = getInstance(component);
    if (fiber === undefined) {
      if (typeof component.render === 'function') {
        throw new Error('Unable to find node on an unmounted component.');
      } else {
        const keys = Object.keys(component).join(',');
        throw new Error(
          `Argument appears to not be a ReactComponent. Keys: ${keys}`,
        );
      }
    }
    const hostFiber = findCurrentHostFiber(fiber);
    if (hostFiber === null) {
      return null;
    }
    if (hostFiber.mode & StrictLegacyMode) {
      const componentName = getComponentNameFromFiber(fiber) || 'Component';
      if (!didWarnAboutFindNodeInStrictMode[componentName]) {
        didWarnAboutFindNodeInStrictMode[componentName] = true;

        const previousFiber = ReactCurrentFiberCurrent;
        try {
          setCurrentDebugFiberInDEV(hostFiber);
          if (fiber.mode & StrictLegacyMode) {
            console.error(
              '%s is deprecated in StrictMode. ' +
                '%s was passed an instance of %s which is inside StrictMode. ' +
                'Instead, add a ref directly to the element you want to reference. ' +
                'Learn more about using refs safely here: ' +
                'https://reactjs.org/link/strict-mode-find-node',
              methodName,
              methodName,
              componentName,
            );
          } else {
            console.error(
              '%s is deprecated in StrictMode. ' +
                '%s was passed an instance of %s which renders StrictMode children. ' +
                'Instead, add a ref directly to the element you want to reference. ' +
                'Learn more about using refs safely here: ' +
                'https://reactjs.org/link/strict-mode-find-node',
              methodName,
              methodName,
              componentName,
            );
          }
        } finally {
          // Ideally this should reset to previous but this shouldn't be called in
          // render and there's another warning for that anyway.
          if (previousFiber) {
            setCurrentDebugFiberInDEV(previousFiber);
          } else {
            resetCurrentDebugFiberInDEV();
          }
        }
      }
    }
    return hostFiber.stateNode;
  }
  return findHostInstance(component);
}

export function createContainer(
  containerInfo: Container,
  tag: RootTag,
  hydrationCallbacks: null | SuspenseHydrationCallbacks,
  isStrictMode: boolean,
  concurrentUpdatesByDefaultOverride: null | boolean,
  identifierPrefix: string,
  onRecoverableError: (error: mixed) => void,
  transitionCallbacks: null | TransitionTracingCallbacks,
): OpaqueRoot {
  const hydrate = false;
  const initialChildren = null;
  return createFiberRoot(
    containerInfo,
    tag,
    hydrate,
    initialChildren,
    hydrationCallbacks,
    isStrictMode,
    concurrentUpdatesByDefaultOverride,
    identifierPrefix,
    onRecoverableError,
    transitionCallbacks,
  );
}

export function createHydrationContainer(
  initialChildren: ReactNodeList,
  // TODO: Remove `callback` when we delete legacy mode.
  callback: ?Function,
  containerInfo: Container,
  tag: RootTag,
  hydrationCallbacks: null | SuspenseHydrationCallbacks,
  isStrictMode: boolean,
  concurrentUpdatesByDefaultOverride: null | boolean,
  identifierPrefix: string,
  onRecoverableError: (error: mixed) => void,
  transitionCallbacks: null | TransitionTracingCallbacks,
): OpaqueRoot {
  const hydrate = true;
  const root = createFiberRoot(
    containerInfo,
    tag,
    hydrate,
    initialChildren,
    hydrationCallbacks,
    isStrictMode,
    concurrentUpdatesByDefaultOverride,
    identifierPrefix,
    onRecoverableError,
    transitionCallbacks,
  );

  // TODO: Move this to FiberRoot constructor
  root.context = getContextForSubtree(null);

  // Schedule the initial render. In a hydration root, this is different from
  // a regular update because the initial render must match was was rendered
  // on the server.
  // NOTE: This update intentionally doesn't have a payload. We're only using
  // the update to schedule work on the root fiber (and, for legacy roots, to
  // enqueue the callback if one is provided).
  const current = root.current;
  const eventTime = requestEventTime();
  const lane = requestUpdateLane(current);
  const update = createUpdate(eventTime, lane);
  update.callback =
    callback !== undefined && callback !== null ? callback : null;
  enqueueUpdate(current, update, lane);
  scheduleInitialHydrationOnRoot(root, lane, eventTime);

  return root;
}

export function updateContainer(
  element: ReactNodeList,
  container: OpaqueRoot,
  parentComponent: ?React$Component<any, any>,
  callback: ?Function,
): Lane {
  if (__DEV__) {
    onScheduleRoot(container, element);
  }
  const current = container.current;
  const eventTime = requestEventTime();
  const lane = requestUpdateLane(current);

  if (enableSchedulingProfiler) {
    markRenderScheduled(lane);
  }

  const context = getContextForSubtree(parentComponent);
  if (container.context === null) {
    container.context = context;
  } else {
    container.pendingContext = context;
  }

  if (__DEV__) {
    if (
      ReactCurrentFiberIsRendering &&
      ReactCurrentFiberCurrent !== null &&
      !didWarnAboutNestedUpdates
    ) {
      didWarnAboutNestedUpdates = true;
      console.error(
        'Render methods should be a pure function of props and state; ' +
          'triggering nested component updates from render is not allowed. ' +
          'If necessary, trigger nested updates in componentDidUpdate.\n\n' +
          'Check the render method of %s.',
        getComponentNameFromFiber(ReactCurrentFiberCurrent) || 'Unknown',
      );
    }
  }

  // create udpate linked list for example update.next -> next update
  const update = createUpdate(eventTime, lane);
  // Caution: React DevTools currently depends on this property
  // being called "element".
  update.payload = {element};

  callback = callback === undefined ? null : callback;
  if (callback !== null) {
    if (__DEV__) {
      if (typeof callback !== 'function') {
        console.error(
          'render(...): Expected the last optional `callback` argument to be a ' +
            'function. Instead received: %s.',
          callback,
        );
      }
    }
    update.callback = callback;
  }

<<<<<<< HEAD
  // enqueue update fiber into sharedQueue
  enqueueUpdate(current, update, lane);
  const root = scheduleUpdateOnFiber(current, lane, eventTime);
=======
  const root = enqueueUpdate(current, update, lane);
>>>>>>> 2c7dea73
  if (root !== null) {
    scheduleUpdateOnFiber(root, current, lane, eventTime);
    entangleTransitions(root, current, lane);
  }

  return lane;
}

export {
  batchedUpdates,
  deferredUpdates,
  discreteUpdates,
  flushControlled,
  flushSync,
  isAlreadyRendering,
  flushPassiveEffects,
};

export function getPublicRootInstance(
  container: OpaqueRoot,
): React$Component<any, any> | PublicInstance | null {
  const containerFiber = container.current;
  if (!containerFiber.child) {
    return null;
  }
  switch (containerFiber.child.tag) {
    case HostComponent:
      return getPublicInstance(containerFiber.child.stateNode);
    default:
      return containerFiber.child.stateNode;
  }
}

export function attemptSynchronousHydration(fiber: Fiber): void {
  switch (fiber.tag) {
    case HostRoot: {
      const root: FiberRoot = fiber.stateNode;
      if (isRootDehydrated(root)) {
        // Flush the first scheduled "update".
        const lanes = getHighestPriorityPendingLanes(root);
        flushRoot(root, lanes);
      }
      break;
    }
    case SuspenseComponent: {
      flushSync(() => {
        const root = enqueueConcurrentRenderForLane(fiber, SyncLane);
        if (root !== null) {
          const eventTime = requestEventTime();
          scheduleUpdateOnFiber(root, fiber, SyncLane, eventTime);
        }
      });
      // If we're still blocked after this, we need to increase
      // the priority of any promises resolving within this
      // boundary so that they next attempt also has higher pri.
      const retryLane = SyncLane;
      markRetryLaneIfNotHydrated(fiber, retryLane);
      break;
    }
  }
}

function markRetryLaneImpl(fiber: Fiber, retryLane: Lane) {
  const suspenseState: null | SuspenseState = fiber.memoizedState;
  if (suspenseState !== null && suspenseState.dehydrated !== null) {
    suspenseState.retryLane = higherPriorityLane(
      suspenseState.retryLane,
      retryLane,
    );
  }
}

// Increases the priority of thenables when they resolve within this boundary.
function markRetryLaneIfNotHydrated(fiber: Fiber, retryLane: Lane) {
  markRetryLaneImpl(fiber, retryLane);
  const alternate = fiber.alternate;
  if (alternate) {
    markRetryLaneImpl(alternate, retryLane);
  }
}

export function attemptDiscreteHydration(fiber: Fiber): void {
  if (fiber.tag !== SuspenseComponent) {
    // We ignore HostRoots here because we can't increase
    // their priority and they should not suspend on I/O,
    // since you have to wrap anything that might suspend in
    // Suspense.
    return;
  }
  const lane = SyncLane;
  const root = enqueueConcurrentRenderForLane(fiber, lane);
  if (root !== null) {
    const eventTime = requestEventTime();
    scheduleUpdateOnFiber(root, fiber, lane, eventTime);
  }
  markRetryLaneIfNotHydrated(fiber, lane);
}

export function attemptContinuousHydration(fiber: Fiber): void {
  if (fiber.tag !== SuspenseComponent) {
    // We ignore HostRoots here because we can't increase
    // their priority and they should not suspend on I/O,
    // since you have to wrap anything that might suspend in
    // Suspense.
    return;
  }
  const lane = SelectiveHydrationLane;
  const root = enqueueConcurrentRenderForLane(fiber, lane);
  if (root !== null) {
    const eventTime = requestEventTime();
    scheduleUpdateOnFiber(root, fiber, lane, eventTime);
  }
  markRetryLaneIfNotHydrated(fiber, lane);
}

export function attemptHydrationAtCurrentPriority(fiber: Fiber): void {
  if (fiber.tag !== SuspenseComponent) {
    // We ignore HostRoots here because we can't increase
    // their priority other than synchronously flush it.
    return;
  }
  const lane = requestUpdateLane(fiber);
  const root = enqueueConcurrentRenderForLane(fiber, lane);
  if (root !== null) {
    const eventTime = requestEventTime();
    scheduleUpdateOnFiber(root, fiber, lane, eventTime);
  }
  markRetryLaneIfNotHydrated(fiber, lane);
}

export {getCurrentUpdatePriority, runWithPriority};

export {findHostInstance};

export {findHostInstanceWithWarning};

export function findHostInstanceWithNoPortals(
  fiber: Fiber,
): PublicInstance | null {
  const hostFiber = findCurrentHostFiberWithNoPortals(fiber);
  if (hostFiber === null) {
    return null;
  }
  return hostFiber.stateNode;
}

let shouldErrorImpl = fiber => null;

export function shouldError(fiber: Fiber): ?boolean {
  return shouldErrorImpl(fiber);
}

let shouldSuspendImpl = fiber => false;

export function shouldSuspend(fiber: Fiber): boolean {
  return shouldSuspendImpl(fiber);
}

let overrideHookState = null;
let overrideHookStateDeletePath = null;
let overrideHookStateRenamePath = null;
let overrideProps = null;
let overridePropsDeletePath = null;
let overridePropsRenamePath = null;
let scheduleUpdate = null;
let setErrorHandler = null;
let setSuspenseHandler = null;

if (__DEV__) {
  const copyWithDeleteImpl = (
    obj: Object | Array<any>,
    path: Array<string | number>,
    index: number,
  ) => {
    const key = path[index];
    const updated = isArray(obj) ? obj.slice() : {...obj};
    if (index + 1 === path.length) {
      if (isArray(updated)) {
        updated.splice(((key: any): number), 1);
      } else {
        delete updated[key];
      }
      return updated;
    }
    // $FlowFixMe number or string is fine here
    updated[key] = copyWithDeleteImpl(obj[key], path, index + 1);
    return updated;
  };

  const copyWithDelete = (
    obj: Object | Array<any>,
    path: Array<string | number>,
  ): Object | Array<any> => {
    return copyWithDeleteImpl(obj, path, 0);
  };

  const copyWithRenameImpl = (
    obj: Object | Array<any>,
    oldPath: Array<string | number>,
    newPath: Array<string | number>,
    index: number,
  ) => {
    const oldKey = oldPath[index];
    const updated = isArray(obj) ? obj.slice() : {...obj};
    if (index + 1 === oldPath.length) {
      const newKey = newPath[index];
      // $FlowFixMe number or string is fine here
      updated[newKey] = updated[oldKey];
      if (isArray(updated)) {
        updated.splice(((oldKey: any): number), 1);
      } else {
        delete updated[oldKey];
      }
    } else {
      // $FlowFixMe number or string is fine here
      updated[oldKey] = copyWithRenameImpl(
        // $FlowFixMe number or string is fine here
        obj[oldKey],
        oldPath,
        newPath,
        index + 1,
      );
    }
    return updated;
  };

  const copyWithRename = (
    obj: Object | Array<any>,
    oldPath: Array<string | number>,
    newPath: Array<string | number>,
  ): Object | Array<any> => {
    if (oldPath.length !== newPath.length) {
      console.warn('copyWithRename() expects paths of the same length');
      return;
    } else {
      for (let i = 0; i < newPath.length - 1; i++) {
        if (oldPath[i] !== newPath[i]) {
          console.warn(
            'copyWithRename() expects paths to be the same except for the deepest key',
          );
          return;
        }
      }
    }
    return copyWithRenameImpl(obj, oldPath, newPath, 0);
  };

  const copyWithSetImpl = (
    obj: Object | Array<any>,
    path: Array<string | number>,
    index: number,
    value: any,
  ) => {
    if (index >= path.length) {
      return value;
    }
    const key = path[index];
    const updated = isArray(obj) ? obj.slice() : {...obj};
    // $FlowFixMe number or string is fine here
    updated[key] = copyWithSetImpl(obj[key], path, index + 1, value);
    return updated;
  };

  const copyWithSet = (
    obj: Object | Array<any>,
    path: Array<string | number>,
    value: any,
  ): Object | Array<any> => {
    return copyWithSetImpl(obj, path, 0, value);
  };

  const findHook = (fiber: Fiber, id: number) => {
    // For now, the "id" of stateful hooks is just the stateful hook index.
    // This may change in the future with e.g. nested hooks.
    let currentHook = fiber.memoizedState;
    while (currentHook !== null && id > 0) {
      currentHook = currentHook.next;
      id--;
    }
    return currentHook;
  };

  // Support DevTools editable values for useState and useReducer.
  overrideHookState = (
    fiber: Fiber,
    id: number,
    path: Array<string | number>,
    value: any,
  ) => {
    const hook = findHook(fiber, id);
    if (hook !== null) {
      const newState = copyWithSet(hook.memoizedState, path, value);
      hook.memoizedState = newState;
      hook.baseState = newState;

      // We aren't actually adding an update to the queue,
      // because there is no update we can add for useReducer hooks that won't trigger an error.
      // (There's no appropriate action type for DevTools overrides.)
      // As a result though, React will see the scheduled update as a noop and bailout.
      // Shallow cloning props works as a workaround for now to bypass the bailout check.
      fiber.memoizedProps = {...fiber.memoizedProps};

      const root = enqueueConcurrentRenderForLane(fiber, SyncLane);
      if (root !== null) {
        scheduleUpdateOnFiber(root, fiber, SyncLane, NoTimestamp);
      }
    }
  };
  overrideHookStateDeletePath = (
    fiber: Fiber,
    id: number,
    path: Array<string | number>,
  ) => {
    const hook = findHook(fiber, id);
    if (hook !== null) {
      const newState = copyWithDelete(hook.memoizedState, path);
      hook.memoizedState = newState;
      hook.baseState = newState;

      // We aren't actually adding an update to the queue,
      // because there is no update we can add for useReducer hooks that won't trigger an error.
      // (There's no appropriate action type for DevTools overrides.)
      // As a result though, React will see the scheduled update as a noop and bailout.
      // Shallow cloning props works as a workaround for now to bypass the bailout check.
      fiber.memoizedProps = {...fiber.memoizedProps};

      const root = enqueueConcurrentRenderForLane(fiber, SyncLane);
      if (root !== null) {
        scheduleUpdateOnFiber(root, fiber, SyncLane, NoTimestamp);
      }
    }
  };
  overrideHookStateRenamePath = (
    fiber: Fiber,
    id: number,
    oldPath: Array<string | number>,
    newPath: Array<string | number>,
  ) => {
    const hook = findHook(fiber, id);
    if (hook !== null) {
      const newState = copyWithRename(hook.memoizedState, oldPath, newPath);
      hook.memoizedState = newState;
      hook.baseState = newState;

      // We aren't actually adding an update to the queue,
      // because there is no update we can add for useReducer hooks that won't trigger an error.
      // (There's no appropriate action type for DevTools overrides.)
      // As a result though, React will see the scheduled update as a noop and bailout.
      // Shallow cloning props works as a workaround for now to bypass the bailout check.
      fiber.memoizedProps = {...fiber.memoizedProps};

      const root = enqueueConcurrentRenderForLane(fiber, SyncLane);
      if (root !== null) {
        scheduleUpdateOnFiber(root, fiber, SyncLane, NoTimestamp);
      }
    }
  };

  // Support DevTools props for function components, forwardRef, memo, host components, etc.
  overrideProps = (fiber: Fiber, path: Array<string | number>, value: any) => {
    fiber.pendingProps = copyWithSet(fiber.memoizedProps, path, value);
    if (fiber.alternate) {
      fiber.alternate.pendingProps = fiber.pendingProps;
    }
    const root = enqueueConcurrentRenderForLane(fiber, SyncLane);
    if (root !== null) {
      scheduleUpdateOnFiber(root, fiber, SyncLane, NoTimestamp);
    }
  };
  overridePropsDeletePath = (fiber: Fiber, path: Array<string | number>) => {
    fiber.pendingProps = copyWithDelete(fiber.memoizedProps, path);
    if (fiber.alternate) {
      fiber.alternate.pendingProps = fiber.pendingProps;
    }
    const root = enqueueConcurrentRenderForLane(fiber, SyncLane);
    if (root !== null) {
      scheduleUpdateOnFiber(root, fiber, SyncLane, NoTimestamp);
    }
  };
  overridePropsRenamePath = (
    fiber: Fiber,
    oldPath: Array<string | number>,
    newPath: Array<string | number>,
  ) => {
    fiber.pendingProps = copyWithRename(fiber.memoizedProps, oldPath, newPath);
    if (fiber.alternate) {
      fiber.alternate.pendingProps = fiber.pendingProps;
    }
    const root = enqueueConcurrentRenderForLane(fiber, SyncLane);
    if (root !== null) {
      scheduleUpdateOnFiber(root, fiber, SyncLane, NoTimestamp);
    }
  };

  scheduleUpdate = (fiber: Fiber) => {
    const root = enqueueConcurrentRenderForLane(fiber, SyncLane);
    if (root !== null) {
      scheduleUpdateOnFiber(root, fiber, SyncLane, NoTimestamp);
    }
  };

  setErrorHandler = (newShouldErrorImpl: Fiber => ?boolean) => {
    shouldErrorImpl = newShouldErrorImpl;
  };

  setSuspenseHandler = (newShouldSuspendImpl: Fiber => boolean) => {
    shouldSuspendImpl = newShouldSuspendImpl;
  };
}

function findHostInstanceByFiber(fiber: Fiber): Instance | TextInstance | null {
  const hostFiber = findCurrentHostFiber(fiber);
  if (hostFiber === null) {
    return null;
  }
  return hostFiber.stateNode;
}

function emptyFindFiberByHostInstance(
  instance: Instance | TextInstance,
): Fiber | null {
  return null;
}

function getCurrentFiberForDevTools() {
  return ReactCurrentFiberCurrent;
}

export function injectIntoDevTools(devToolsConfig: DevToolsConfig): boolean {
  const {findFiberByHostInstance} = devToolsConfig;
  const {ReactCurrentDispatcher} = ReactSharedInternals;

  return injectInternals({
    bundleType: devToolsConfig.bundleType,
    version: devToolsConfig.version,
    rendererPackageName: devToolsConfig.rendererPackageName,
    rendererConfig: devToolsConfig.rendererConfig,
    overrideHookState,
    overrideHookStateDeletePath,
    overrideHookStateRenamePath,
    overrideProps,
    overridePropsDeletePath,
    overridePropsRenamePath,
    setErrorHandler,
    setSuspenseHandler,
    scheduleUpdate,
    currentDispatcherRef: ReactCurrentDispatcher,
    findHostInstanceByFiber,
    findFiberByHostInstance:
      findFiberByHostInstance || emptyFindFiberByHostInstance,
    // React Refresh
    findHostInstancesForRefresh: __DEV__ ? findHostInstancesForRefresh : null,
    scheduleRefresh: __DEV__ ? scheduleRefresh : null,
    scheduleRoot: __DEV__ ? scheduleRoot : null,
    setRefreshHandler: __DEV__ ? setRefreshHandler : null,
    // Enables DevTools to append owner stacks to error messages in DEV mode.
    getCurrentFiber: __DEV__ ? getCurrentFiberForDevTools : null,
    // Enables DevTools to detect reconciler version rather than renderer version
    // which may not match for third party renderers.
    reconcilerVersion: ReactVersion,
  });
}<|MERGE_RESOLUTION|>--- conflicted
+++ resolved
@@ -380,13 +380,7 @@
     update.callback = callback;
   }
 
-<<<<<<< HEAD
-  // enqueue update fiber into sharedQueue
-  enqueueUpdate(current, update, lane);
-  const root = scheduleUpdateOnFiber(current, lane, eventTime);
-=======
   const root = enqueueUpdate(current, update, lane);
->>>>>>> 2c7dea73
   if (root !== null) {
     scheduleUpdateOnFiber(root, current, lane, eventTime);
     entangleTransitions(root, current, lane);
