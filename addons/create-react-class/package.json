--- conflicted
+++ resolved
@@ -1,10 +1,6 @@
 {
   "name": "create-react-class",
-<<<<<<< HEAD
-  "version": "15.5.3",
-=======
   "version": "15.5.4",
->>>>>>> d095bc83
   "description": "Deprecated, legacy API for creating React components.",
   "main": "index.js",
   "license": "BSD-3-Clause",
